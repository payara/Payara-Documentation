--- conflicted
+++ resolved
@@ -1,116 +1,76 @@
 .Jakarta EE Certification
 * xref:Jakarta EE Certification/Overview.adoc[Overview]
-<<<<<<< HEAD
-* 6.9.0
-=======
-* xref:Jakarta EE Certification/6.14.0[6.14.0]
+* 6.14.0
 ** xref:Jakarta EE Certification/6.14.0/6.14.0 Platform TCK Results.adoc[6.14.0 Platform TCK Results]
 ** xref:Jakarta EE Certification/6.14.0/6.14.0 (Web Profile) Web TCK Results.adoc[6.14.0 (Web Profile) Web TCK Results]
 ** xref:Jakarta EE Certification/6.14.0/6.14.0 Core TCK Results.adoc[6.14.0 Core TCK Results]
 ** xref:Jakarta EE Certification/6.14.0/6.14.0 (Web Profile) Core TCK Results.adoc[6.14.0 (Web Profile) Core TCK Results]
-* xref:Jakarta EE Certification/6.13.0[6.13.0]
+* 6.13.0
 ** xref:Jakarta EE Certification/6.13.0/6.13.0 Platform TCK Results.adoc[6.13.0 Platform TCK Results]
 ** xref:Jakarta EE Certification/6.13.0/6.13.0 (Web Profile) Web TCK Results.adoc[6.13.0 (Web Profile) Web TCK Results]
 ** xref:Jakarta EE Certification/6.13.0/6.13.0 Core TCK Results.adoc[6.13.0 Core TCK Results]
 ** xref:Jakarta EE Certification/6.13.0/6.13.0 (Web Profile) Core TCK Results.adoc[6.13.0 (Web Profile) Core TCK Results]
-* xref:Jakarta EE Certification/6.12.0[6.12.0]
+* 6.12.0
 ** xref:Jakarta EE Certification/6.12.0/6.12.0 Platform TCK Results.adoc[6.12.0 Platform TCK Results]
 ** xref:Jakarta EE Certification/6.12.0/6.12.0 (Web Profile) Web TCK Results.adoc[6.12.0 (Web Profile) Web TCK Results]
 ** xref:Jakarta EE Certification/6.12.0/6.12.0 Core TCK Results.adoc[6.12.0 Core TCK Results]
 ** xref:Jakarta EE Certification/6.12.0/6.12.0 (Web Profile) Core TCK Results.adoc[6.12.0 (Web Profile) Core TCK Results]
-* xref:Jakarta EE Certification/6.11.0[6.11.0]
+* 6.11.0
 ** xref:Jakarta EE Certification/6.11.0/6.11.0 Platform TCK Results.adoc[6.11.0 Platform TCK Results]
 ** xref:Jakarta EE Certification/6.11.0/6.11.0 (Web Profile) Web TCK Results.adoc[6.11.0 (Web Profile) Web TCK Results]
 ** xref:Jakarta EE Certification/6.11.0/6.11.0 Core TCK Results.adoc[6.11.0 Core TCK Results]
 ** xref:Jakarta EE Certification/6.11.0/6.11.0 (Web Profile) Core TCK Results.adoc[6.11.0 (Web Profile) Core TCK Results]
-* xref:Jakarta EE Certification/6.10.0[6.10.0]
+* 6.10.0
 ** xref:Jakarta EE Certification/6.10.0/6.10.0 Platform TCK Results.adoc[6.10.0 Platform TCK Results]
 ** xref:Jakarta EE Certification/6.10.0/6.10.0 (Web Profile) Web TCK Results.adoc[6.10.0 (Web Profile) Web TCK Results]
 ** xref:Jakarta EE Certification/6.10.0/6.10.0 Core TCK Results.adoc[6.10.0 Core TCK Results]
 ** xref:Jakarta EE Certification/6.10.0/6.10.0 (Web Profile) Core TCK Results.adoc[6.10.0 (Web Profile) Core TCK Results]
-* xref:Jakarta EE Certification/6.9.0[6.9.0]
->>>>>>> 70d4ea07
+* 6.9.0
 ** xref:Jakarta EE Certification/6.9.0/6.9.0 Platform TCK Results.adoc[6.9.0 Platform TCK Results]
 ** xref:Jakarta EE Certification/6.9.0/6.9.0 (Web Profile) Web TCK Results.adoc[6.9.0 (Web Profile) Web TCK Results]
 ** xref:Jakarta EE Certification/6.9.0/6.9.0 Core TCK Results.adoc[6.9.0 Core TCK Results]
 ** xref:Jakarta EE Certification/6.9.0/6.9.0 (Web Profile) Core TCK Results.adoc[6.9.0 (Web Profile) Core TCK Results]
-<<<<<<< HEAD
 * 6.8.0
-=======
-* xref:Jakarta EE Certification/6.8.0[6.8.0]
->>>>>>> 70d4ea07
 ** xref:Jakarta EE Certification/6.8.0/6.8.0 Platform TCK Results.adoc[6.8.0 Platform TCK Results]
 ** xref:Jakarta EE Certification/6.8.0/6.8.0 (Web Profile) Web TCK Results.adoc[6.8.0 (Web Profile) Web TCK Results]
 ** xref:Jakarta EE Certification/6.8.0/6.8.0 Core TCK Results.adoc[6.8.0 Core TCK Results]
 ** xref:Jakarta EE Certification/6.8.0/6.8.0 (Web Profile) Core TCK Results.adoc[6.8.0 (Web Profile) Core TCK Results]
-<<<<<<< HEAD
 * 6.7.0
-=======
-* xref:Jakarta EE Certification/6.7.0[6.7.0]
->>>>>>> 70d4ea07
 ** xref:Jakarta EE Certification/6.7.0/6.7.0 Platform TCK Results.adoc[6.7.0 Platform TCK Results]
 ** xref:Jakarta EE Certification/6.7.0/6.7.0 (Web Profile) Web TCK Results.adoc[6.7.0 (Web Profile) Web TCK Results]
 ** xref:Jakarta EE Certification/6.7.0/6.7.0 Core TCK Results.adoc[6.7.0 Core TCK Results]
 ** xref:Jakarta EE Certification/6.7.0/6.7.0 (Web Profile) Core TCK Results.adoc[6.7.0 (Web Profile) Core TCK Results]
-<<<<<<< HEAD
 * 6.6.0
-=======
-* xref:Jakarta EE Certification/6.6.0[6.6.0]
->>>>>>> 70d4ea07
 ** xref:Jakarta EE Certification/6.6.0/6.6.0 Platform TCK Results.adoc[6.6.0 Platform TCK Results]
 ** xref:Jakarta EE Certification/6.6.0/6.6.0 (Web Profile) Web TCK Results.adoc[6.6.0 (Web Profile) Web TCK Results]
 ** xref:Jakarta EE Certification/6.6.0/6.6.0 Core TCK Results.adoc[6.6.0 Core TCK Results]
 ** xref:Jakarta EE Certification/6.6.0/6.6.0 (Web Profile) Core TCK Results.adoc[6.6.0 (Web Profile) Core TCK Results]
-<<<<<<< HEAD
 * 6.5.0
-=======
-* xref:Jakarta EE Certification/6.5.0[6.5.0]
->>>>>>> 70d4ea07
 ** xref:Jakarta EE Certification/6.5.0/6.5.0 Platform TCK Results.adoc[6.5.0 Platform TCK Results]
 ** xref:Jakarta EE Certification/6.5.0/6.5.0 (Web Profile) Web TCK Results.adoc[6.5.0 (Web Profile) Web TCK Results]
 ** xref:Jakarta EE Certification/6.5.0/6.5.0 Core TCK Results.adoc[6.5.0 Core TCK Results]
 ** xref:Jakarta EE Certification/6.5.0/6.5.0 (Web Profile) Core TCK Results.adoc[6.5.0 (Web Profile) Core TCK Results]
-<<<<<<< HEAD
 * 6.4.0
-=======
-* xref:Jakarta EE Certification/6.4.0[6.4.0]
->>>>>>> 70d4ea07
 ** xref:Jakarta EE Certification/6.4.0/6.4.0 Platform TCK Results.adoc[6.4.0 Platform TCK Results]
 ** xref:Jakarta EE Certification/6.4.0/6.4.0 (Web Profile) Web TCK Results.adoc[6.4.0 (Web Profile) Web TCK Results]
 ** xref:Jakarta EE Certification/6.4.0/6.4.0 Core TCK Results.adoc[6.4.0 Core TCK Results]
 ** xref:Jakarta EE Certification/6.4.0/6.4.0 (Web Profile) Core TCK Results.adoc[6.4.0 (Web Profile) Core TCK Results]
-<<<<<<< HEAD
 * 6.3.0
-=======
-* xref:Jakarta EE Certification/6.3.0[6.3.0]
->>>>>>> 70d4ea07
 ** xref:Jakarta EE Certification/6.3.0/6.3.0 Platform TCK Results.adoc[6.3.0 Platform TCK Results]
 ** xref:Jakarta EE Certification/6.3.0/6.3.0 (Web Profile) Web TCK Results.adoc[6.3.0 (Web Profile) Web TCK Results]
 ** xref:Jakarta EE Certification/6.3.0/6.3.0 Core TCK Results.adoc[6.3.0 Core TCK Results]
 ** xref:Jakarta EE Certification/6.3.0/6.3.0 (Web Profile) Core TCK Results.adoc[6.3.0 (Web Profile) Core TCK Results]
-<<<<<<< HEAD
 * 6.2.0
-=======
-* xref:Jakarta EE Certification/6.2.0[6.2.0]
->>>>>>> 70d4ea07
 ** xref:Jakarta EE Certification/6.2.0/6.2.0 Platform TCK Results.adoc[6.2.0 Platform TCK Results]
 ** xref:Jakarta EE Certification/6.2.0/6.2.0 (Web Profile) Web TCK Results.adoc[6.2.0 (Web Profile) Web TCK Results]
 ** xref:Jakarta EE Certification/6.2.0/6.2.0 Core TCK Results.adoc[6.2.0 Core TCK Results]
 ** xref:Jakarta EE Certification/6.2.0/6.2.0 (Web Profile) Core TCK Results.adoc[6.2.0 (Web Profile) Core TCK Results]
-<<<<<<< HEAD
 * 6.1.0
-=======
-* xref:Jakarta EE Certification/6.1.0[6.1.0]
->>>>>>> 70d4ea07
 ** xref:Jakarta EE Certification/6.1.0/6.1.0 Platform TCK Results.adoc[6.1.0 Platform TCK Results]
 ** xref:Jakarta EE Certification/6.1.0/6.1.0 (Web Profile) Web TCK Results.adoc[6.1.0 (Web Profile) Web TCK Results]
 ** xref:Jakarta EE Certification/6.1.0/6.1.0 Core TCK Results.adoc[6.1.0 Core TCK Results]
 ** xref:Jakarta EE Certification/6.1.0/6.1.0 (Web Profile) Core TCK Results.adoc[6.1.0 (Web Profile) Core TCK Results]
-<<<<<<< HEAD
 * 6.0.0
-=======
-* xref:Jakarta EE Certification/6.0.0[6.0.0]
->>>>>>> 70d4ea07
 ** xref:Jakarta EE Certification/6.0.0/6.0.0 Platform TCK Results.adoc[6.0.0 Platform TCK Results]
 ** xref:Jakarta EE Certification/6.0.0/6.0.0 Web TCK Results.adoc[6.0.0 Web TCK Results]
 ** xref:Jakarta EE Certification/6.0.0/6.0.0 Core TCK Results.adoc[6.0.0 Core TCK Results]
