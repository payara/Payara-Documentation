[[elements-of-the-payara-server-deployment-descriptors]]
= Elements of the Payara Server Deployment Descriptors

This appendix describes the elements of the Payara Server deployment descriptors.

[[activation-config]]
== `activation-config`

Specifies an activation configuration, which includes the runtime configuration properties of the message-driven bean in its operational environment.
For example, this can include information about the name of a physical JMS destination.
Matches and overrides the `activation-config` element in the `ejb-jar.xml` file.

[[superelements]]
=== Superelements

xref:Technical Documentation/Payara Server Documentation/Application Deployment/dd-elements.adoc#mdb-resource-adapter[`mdb-resource-adapter`] (`glassfish-ejb-jar.xml`)

[[subelements]]
=== Subelements

The following table describes subelements for the `activation-config` element.

.`activation-config` subelements
[cols="3,2,6",options="header"]
|===
|Element |Required |Description

a| xref:Technical Documentation/Payara Server Documentation/Application Deployment/dd-elements.adoc#description[`description`]
|zero or one
|Specifies a text description of the activation
configuration.

a| xref:Technical Documentation/Payara Server Documentation/Application Deployment/dd-elements.adoc#activation-config-property[`activation-config-property`]
|one or more
|Specifies an activation configuration property.

|===

[[activation-config-property]]
== `activation-config-property`

Specifies the name and value of an activation configuration property.

[[superelements-1]]
=== Superelements

xref:Technical Documentation/Payara Server Documentation/Application Deployment/dd-elements.adoc#activation-config[`activation-config`] (`glassfish-ejb-jar.xml`)

[[subelements-1]]
=== Subelements

The following table describes subelements for the `activation-config-property` element.

.`activation-config-property` subelements
[cols="3,2,6",options="header"]
|===
|Element |Required |Description

a| xref:Technical Documentation/Payara Server Documentation/Application Deployment/dd-elements.adoc#activation-config-property-name[`activation-config-property-name`]
|only one
|Specifies the name of an activation configuration property.

a| xref:Technical Documentation/Payara Server Documentation/Application Deployment/dd-elements.adoc#activation-config-property-value[`activation-config-property-value`]
|only one
|Specifies the value of an activation configuration property.

|===

[[activation-config-property-name]]
== `activation-config-property-name`

Specifies the name of an activation configuration property.

[[superelements-2]]
=== Superelements

xref:Technical Documentation/Payara Server Documentation/Application Deployment/dd-elements.adoc#activation-config-property[`activation-config-property`] (`glassfish-ejb-jar.xml`)

[[subelements-2]]
=== Subelements

none - contains data

[[activation-config-property-value]]
== `activation-config-property-value`

Specifies the value of an activation configuration property.

[[superelements-3]]
=== Superelements

xref:Technical Documentation/Payara Server Documentation/Application Deployment/dd-elements.adoc#activation-config-property[`activation-config-property`] (`glassfish-ejb-jar.xml`)

[[subelements-3]]
=== Subelements

none - contains data

[[admin-object-resource]]
== `admin-object-resource`

Defines an administered object for an inbound resource adapter.

[[superelements-4]]
=== Superelements

xref:Technical Documentation/Payara Server Documentation/Application Deployment/dd-elements.adoc#resources[`resources`] (`glassfish-resources.xml` and `payara-resources.xml`)

[[subelements-4]]
=== Subelements

The following table describes subelements for the `admin-object-resource` element.

.`admin-object-resource` Subelements
[cols="3,2,6",options="header"]
|===
|Element |Required |Description

a| xref:Technical Documentation/Payara Server Documentation/Application Deployment/dd-elements.adoc#description[`description`]
|zero or one
|Contains a text description of this element.

a| xref:Technical Documentation/Payara Server Documentation/Application Deployment/dd-elements.adoc#property-with-attributes[`property` (with attributes)]
|zero or more
|Specifies a property or a variable.

|===

[[attributes]]
=== Attributes

The following table describes attributes for the `admin-object-resource` element.

.`admin-object-resource` Attributes
[cols="3,2,6",options="header"]
|===
|Attribute |Default |Description

|`jndi-name`
|none
|Specifies the JNDI name for the resource.

|`res-type`
|none
|Specifies the fully qualified type of the resource.

|`res-adapter`
|none
|Specifies the name of the inbound resource
adapter.

|`object-type`
|`user`
a|
(optional) Defines the type of the resource. Allowed values are:

* `system-all` - A system resource for all server instances and the domain application server.
* `system-admin` - A system resource only for the domain application server.
* `system-instance` - A system resource for all server instances only.
* `user` - A user resource.

|`enabled`
|`true`
|(optional) Determines whether this resource is enabled at runtime.

|===


[[properties]]
=== Properties

Properties of the `admin-object-resource` element are the names of setter methods of the class referenced by the `adminobject-class` of the `ra.xml` file.
Some of the property names can be specified in the `adminobjectType` element.

[[as-context]]
== `as-context`

Specifies the authentication mechanism used to authenticate the client.

[[superelements-5]]
=== Superelements

xref:Technical Documentation/Payara Server Documentation/Application Deployment/dd-elements.adoc#ior-security-config[`ior-security-config`] (`glassfish-ejb-jar.xml`)

[[subelements-5]]
=== Subelements

The following table describes subelements for the `as-context` element.

.`as-context` Subelements
[cols="3,2,6",options="header"]
|===
|Element |Required |Description

a|xref:Technical Documentation/Payara Server Documentation/Application Deployment/dd-elements.adoc#auth-method[`auth-method`]
|only one
|Specifies the authentication method. The only supported value is `USERNAME_PASSWORD`.

a| xref:Technical Documentation/Payara Server Documentation/Application Deployment/dd-elements.adoc#realm[`realm`]
|only one
|Specifies the realm in which the user is authenticated.

a| xref:Technical Documentation/Payara Server Documentation/Application Deployment/dd-elements.adoc#required[`required`]
|only one
|Specifies whether the authentication method specified in the `auth-method` element must be used for client authentication.

|===

[[archive-name]]
== `archive-name`

Specifies the name of the archive file. The value of the `archive-name` element is used to derive the default application name when `display-name` is not present in the `application.xml` file.
The default application name is the `archive-name` value minus the file extension.
For example, if `archive-name` is `foo.ear`, the default application name is `foo`.

[[superelements-6]]
=== Superelements

xref:Technical Documentation/Payara Server Documentation/Application Deployment/dd-elements.adoc#glassfish-application[`glassfish-application`] (`glassfish-application.xml`)

[[subelements-6]]
=== Subelements

none - contains data

[[auth-method]]
=== `auth-method`

Specifies the authentication method.

If the parent element is  xref:Technical Documentation/Payara Server Documentation/Application Deployment/dd-elements.adoc#as-context[`as-context`], the only supported value is `USERNAME_PASSWORD`.

If the parent element is  xref:Technical Documentation/Payara Server Documentation/Application Deployment/dd-elements.adoc#login-config[`login-config`], specifies the authentication mechanism for the web service endpoint.
As a prerequisite to gaining access to any web resources protected by an authorization constraint, a user must be authenticated using the configured mechanism.

[[superelements-7]]
=== Superelements

xref:Technical Documentation/Payara Server Documentation/Application Deployment/dd-elements.adoc#login-config[`login-config`] (`glassfish-web.xml` and `payara-web.xml`),
xref:Technical Documentation/Payara Server Documentation/Application Deployment/dd-elements.adoc#as-context[`as-context`] (`glassfish-ejb-jar.xml`)

[[subelements-7]]
=== Subelements

none - contains data

[[auth-realm]]
== `auth-realm`

JAAS is available on the ACC. Defines the optional configuration for a JAAS authentication realm.
Authentication realms require provider-specific properties, which vary depending on what a particular implementation needs.
For more information about how to define realms, see "xref:ROOT:Technical Documentation/Application Development/securing-apps.adoc#realm-configuration[Realm Configuration]" in the Payara Server Application Development section.

[[superelements-8]]
=== Superelements

xref:Technical Documentation/Payara Server Documentation/Application Deployment/dd-elements.adoc#client-container[`client-container`] (`sun-acc.xml`)

[[subelements-8]]
=== Subelements

The following table describes subelements for the `auth-realm` element.

.`auth-realm` subelement
[cols="3,2,6",options="header"]
|===
|Element |Required |Description

a| xref:Technical Documentation/Payara Server Documentation/Application Deployment/dd-elements.adoc#property-with-attributes[`property` (with attributes)]
|zero or more
|Specifies a property, which has a name and a value.

|===

[[attributes-1]]
=== `Attributes`

The following table describes attributes for the `auth-realm` element.

.`auth-realm` attributes
[cols="3,2,6",options="header"]
|===
|Attribute |Default |Description

|`name` |none |Defines the name of this realm.

|`classname` |none |Defines the Jakarta class which implements this realm.
|===

[[example]]
=== Example

Here is an example of the default file realm:

[source,xml]
----
<auth-realm name="file"
   classname="com.sun.enterprise.security.auth.realm.file.FileRealm">
   <property name="file" value="domain-dir/config/keyfile"/>
   <property name="jaas-context" value="fileRealm"/>
</auth-realm>
----

Which properties an `auth-realm` element uses depends on the value of the `auth-realm` element's `name` attribute. The file realm uses
`file` and `jaas-context` properties. Other realms use different properties.
See "xref:ROOT:Technical Documentation/Application Development/securing-apps.adoc#realm-configuration[Realm Configuration]" in the Payara Server Application Development section.

[[backend-principal]]
== `backend-principal`

Specifies the user name and password required by the Enterprise Information System (EIS).

[[superelements-9]]
=== Superelements

xref:Technical Documentation/Payara Server Documentation/Application Deployment/dd-elements.adoc#security-map[`security-map`] (`glassfish-resources.xml` and `payara-resources.xml`)

[[subelements-9]]
=== Subelements

none

[[attributes-2]]
=== Attributes

The following table describes attributes for the `backend-principal` element.

.`backend-principal` Attributes
[cols="3,2,6",options="header"]
|===
|Attribute |Default |Description

|`user-name`
|none
|Specifies the user name required by the EIS.

|`password`
|none
|(optional) Specifies the password required by the EIS, if any.

|===

[[bean-cache]]
== `bean-cache`

Specifies the entity bean cache properties. Used for entity beans and stateful session beans.

[[superelements-10]]
=== Superelements

xref:Technical Documentation/Payara Server Documentation/Application Deployment/dd-elements.adoc#ejb[`ejb`] (`glassfish-ejb-jar.xml`)

[[subelements-10]]
=== Subelements

The following table describes subelements for the `bean-cache` element.

.`bean-cache` Subelements
[cols="3,2,6",options="header"]
|===
|Element |Required |Description

a| xref:Technical Documentation/Payara Server Documentation/Application Deployment/dd-elements.adoc#max-cache-size[`max-cache-size`]
|zero or one
|Specifies the maximum number of beans allowable in cache.

a| xref:Technical Documentation/Payara Server Documentation/Application Deployment/dd-elements.adoc#is-cache-overflow-allowed[`is-cache-overflow-allowed`]
|zero or one
|Deprecated.

a| xref:Technical Documentation/Payara Server Documentation/Application Deployment/dd-elements.adoc#cache-idle-timeout-in-seconds[`cache-idle-timeout-in-seconds`]
|zero or one
|Specifies the maximum time that a stateful session bean or entity bean is allowed to be idle in cache before being passivated. Default value is 10 minutes (600 seconds).

a| xref:Technical Documentation/Payara Server Documentation/Application Deployment/dd-elements.adoc#removal-timeout-in-seconds[`removal-timeout-in-seconds`]
|zero or one
|Specifies the amount of time a bean remains before being removed. If `removal-timeout-in-seconds` is less than `idle-timeout`, the bean is removed without being passivated.

a| xref:Technical Documentation/Payara Server Documentation/Application Deployment/dd-elements.adoc#resize-quantity[`resize-quantity`]
|zero or one
|Specifies the number of beans to be created if the pool is empty (subject to the `max-pool-size` limit). Values are from 0 to MAX_INTEGER.

a| xref:Technical Documentation/Payara Server Documentation/Application Deployment/dd-elements.adoc#victim-selection-policy[`victim-selection-policy`]
|zero or one
|Specifies the algorithm that must be used by the container to pick victims. Applies only to stateful session beans.

|===

[[example-1]]
==== *Example*

[source,xml]
----
<bean-cache>
   <max-cache-size>100</max-cache-size>
   <cache-resize-quantity>10</cache-resize-quantity>
   <removal-timeout-in-seconds>3600</removal-timeout-in-seconds>
   <victim-selection-policy>LRU</victim-selection-policy>
      <cache-idle-timeout-in-seconds>600</cache-idle-timeout-in-seconds>
   <removal-timeout-in-seconds>5400</removal-timeout-in-seconds>
</bean-cache>
----

[[bean-pool]]
== `bean-pool`

Specifies the pool properties of stateless session beans, entity beans, and message-driven bean.

[[superelements-11]]
=== Superelements

xref:Technical Documentation/Payara Server Documentation/Application Deployment/dd-elements.adoc#ejb[`ejb`] (`glassfish-ejb-jar.xml`)

[[subelements-11]]
=== Subelements

The following table describes subelements for the `bean-pool` element.

.`bean-pool` Subelements
[cols="3,2,6",options="header"]
|===
|Element |Required |Description

a| xref:Technical Documentation/Payara Server Documentation/Application Deployment/dd-elements.adoc#steady-pool-size[`steady-pool-size`]
|zero or one
|Specifies the initial and minimum number of beans maintained in the pool. Default is 32.

a| xref:Technical Documentation/Payara Server Documentation/Application Deployment/dd-elements.adoc#resize-quantity[`resize-quantity`]
|zero or one
|Specifies the number of beans to be created if the pool is empty (subject to the `max-pool-size` limit). Values are from 0 to MAX_INTEGER.

a| xref:Technical Documentation/Payara Server Documentation/Application Deployment/dd-elements.adoc#max-pool-size[`max-pool-size`]
|zero or one
|Specifies the maximum number of beans in the pool. Values are from 0 to MAX_INTEGER. Default is to the EJB container value or 60.

a| xref:Technical Documentation/Payara Server Documentation/Application Deployment/dd-elements.adoc#max-wait-time-in-millis[`max-wait-time-in-millis`]
|zero or one
|Deprecated.

a| xref:Technical Documentation/Payara Server Documentation/Application Deployment/dd-elements.adoc#pool-idle-timeout-in-seconds[`pool-idle-timeout-in-seconds`]
|zero or one
|Specifies the maximum time that a bean is allowed to be idle in the pool. After this time, the bean is removed. This is a hint to the server. Default time is 600 seconds (10 minutes).

|===

[[example-2]]
==== *Example*

[source,xml]
----
<bean-pool>
   <steady-pool-size>10</steady-pool-size>
   <resize-quantity>10</resize-quantity>
   <max-pool-size>100</max-pool-size>
   <pool-idle-timeout-in-seconds>600</pool-idle-timeout-in-seconds>
</bean-pool>
----

[[cache]]
== `cache`

Configures caching for web application components.

[[superelements-12]]
=== Superelements

xref:Technical Documentation/Payara Server Documentation/Application Deployment/dd-elements.adoc#glassfish-web-app[`glassfish-web-app`] (`glassfish-web.xml` and `payara-web.xml`)

[[subelements-12]]
=== Subelements

The following table describes subelements for the `cache` element.

.`cache` Subelements
[cols="3,2,6",options="header"]
|===
|Element |Required |Description

a| xref:Technical Documentation/Payara Server Documentation/Application Deployment/dd-elements.adoc#cache-helper[`cache-helper`]
|zero or more
|Specifies a custom class that implements the CacheHelper interface.

a| xref:Technical Documentation/Payara Server Documentation/Application Deployment/dd-elements.adoc#default-helper[`default-helper`]
|zero or one
|Allows you to change the properties of the default, built-in  xref:Technical Documentation/Payara Server Documentation/Application Deployment/dd-elements.adoc#cache-helper[`cache-helper`] class.

a| xref:Technical Documentation/Payara Server Documentation/Application Deployment/dd-elements.adoc#property-with-attributes[`property` (with attributes)]
|zero or more
|Specifies a cache property, which has a name and a value.

a| xref:Technical Documentation/Payara Server Documentation/Application Deployment/dd-elements.adoc#cache-mapping[`cache-mapping`]
|zero or more
|Maps a URL pattern or a servlet name to its cacheability constraints.

|===

[[attributes-3]]
=== Attributes

The following table describes attributes for the `cache` element.

.`cache` Attributes
[cols="3,2,6",options="header"]
|===
|Attribute |Default |Description

|`max-entries` |`4096` |(optional) Specifies the maximum number of entries the cache can contain. Must be a positive integer.

|`timeout-in-seconds` |`30` |(optional) Specifies the maximum amount of time in seconds that an entry can remain in the cache after it is created or refreshed. Can be overridden by a xref:Technical Documentation/Payara Server Documentation/Application Deployment/dd-elements.adoc#timeout[`timeout`] element.

|`enabled` |`true` |(optional) Determines whether servlet and JSP caching is enabled.

|===

[[properties-1]]
=== Properties

The following table describes properties for the `cache` element.

.`cache` Properties
[cols="3,2,6",options="header"]
|===
|Property |Default |Description

|`cacheClassName` |`com.sun.appserv.web.cache.LruCache` |Specifies the fully qualified name of the class that implements the cache functionality. See xref:Technical Documentation/Payara Server Documentation/Application Deployment/dd-elements.adoc#cache-class-names[Cache Class Names] for possible values.

|`MultiLRUSegmentSize` |`4096` |Specifies the number of entries in a segment of the cache table that should have its own LRU (least recently used) list. Applicable only if `cacheClassName` is set to `com.sun.appserv.web.cache.MultiLruCache`.

|`MaxSize` |unlimited; `Long.MAX_VALUE` |Specifies an upper bound on the cache memory size in bytes (KB or MB units). Example values are `32 KB` or `2 MB`. Applicable only if `cacheClassName` is set to `com.sun.appserv.web.cache.BoundedMultiLruCache`.
|===

[[cache-class-names]]
=== Cache Class Names

The following table lists possible values of the `cacheClassName` property.

.`cacheClassName` Values
[cols="2,6",options="header"]
|===
|Value |Description

|`com.sun.appserv.web.cache.LruCache` |A bounded cache with an LRU (least recently used) cache replacement policy.

|`com.sun.appserv.web.cache.BaseCache` |An unbounded cache suitable if the maximum number of entries is known.

|`com.sun.appserv.web.cache.MultiLruCache` |A cache suitable for a large number of entries (>4096). Uses the `MultiLRUSegmentSize` property.

|`com.sun.appserv.web.cache.BoundedMultiLruCache` |A cache suitable for limiting the cache size by memory rather than number of entries. Uses the `MaxSize` property.

|===

[[cache-helper]]
== `cache-helper`

Specifies a class that implements the com.sun.appserv.web.cache.CacheHelper interface.

[[superelements-13]]
=== Superelements

xref:Technical Documentation/Payara Server Documentation/Application Deployment/dd-elements.adoc#cache[`cache`] (`glassfish-web.xml` and `payara-web.xml`)

[[subelements-13]]
=== Subelements

The following table describes subelements for the `cache-helper` element.

.`cache-helper` Subelements
[cols=3,2,6",options="header"]
|===
|Element |Required |Description

a| xref:Technical Documentation/Payara Server Documentation/Application Deployment/dd-elements.adoc#property-with-attributes[`property` (with attributes)]
|zero or more
|Specifies a property, which has a name and a value.

|===

[[attributes-4]]
=== Attributes

The following table describes attributes for the `cache-helper` element.

.`cache-helper` Attributes
[cols="3,2,6",options="header"]
|===
|Attribute |Default |Description

|`name` |`default` |Specifies a unique name for the helper class, which is referenced in the  xref:Technical Documentation/Payara Server Documentation/Application Deployment/dd-elements.adoc#cache-mapping[`cache-mapping`] element.

|`class-name` |none |Specifies the fully qualified class name of the cache helper, which must implement the com.sun.appserv.web.CacheHelper interface.

|===

[[cache-helper-ref]]
== `cache-helper-ref`

Specifies the `name` of the  xref:Technical Documentation/Payara Server Documentation/Application Deployment/dd-elements.adoc#cache-helper[`cache-helper`] used by the parent xref:Technical Documentation/Payara Server Documentation/Application Deployment/dd-elements.adoc#cache-mapping[`cache-mapping`] element.

[[superelements-14]]
=== Superelements

xref:Technical Documentation/Payara Server Documentation/Application Deployment/dd-elements.adoc#cache-mapping[`cache-mapping`] (`glassfish-web.xml` and `payara-web.xml`)

[[subelements-14]]
=== Subelements

none - contains data

[[cache-idle-timeout-in-seconds]]
== `cache-idle-timeout-in-seconds`

Specifies the maximum time that a bean can remain idle in the cache. After this amount of time, the container can passivate this bean.
A value of `0` specifies that beans never become candidates for passivation. Default is 600.

Applies to stateful session beans and entity beans.

[[superelements-15]]
=== Superelements

xref:Technical Documentation/Payara Server Documentation/Application Deployment/dd-elements.adoc#bean-cache[`bean-cache`] (`glassfish-ejb-jar.xml`)

[[subelements-15]]
=== Subelements

none - contains data

[[cache-mapping]]
== `cache-mapping`

Maps a URL pattern or a servlet name to its cacheability constraints.

[[superelements-16]]
=== Superelements

xref:Technical Documentation/Payara Server Documentation/Application Deployment/dd-elements.adoc#cache[`cache`] (`glassfish-web.xml` and `payara-web.xml`)

[[subelements-16]]
=== Subelements

The following table describes subelements for the `cache-mapping` element.

.`cache-mapping` Subelements
[cols="3,2,6",options="header"]
|===
|Element |Required |Description

a| xref:Technical Documentation/Payara Server Documentation/Application Deployment/dd-elements.adoc#servlet-name[`servlet-name`]
|requires one `servlet-name` or `url-pattern`
|Contains the name of a servlet.

a| xref:Technical Documentation/Payara Server Documentation/Application Deployment/dd-elements.adoc#url-pattern[`url-pattern`]
|requires one `servlet-name` or `url-pattern`
|Contains a servlet URL pattern for which caching is enabled.

a| xref:Technical Documentation/Payara Server Documentation/Application Deployment/dd-elements.adoc#cache-helper-ref[`cache-helper-ref`]
|required if `dispatcher`, `timeout`, `refresh-field`, `http-method`, `key-field`, and `constraint-field` are not used
|Contains the `name` of the  xref:Technical Documentation/Payara Server Documentation/Application Deployment/dd-elements.adoc#cache-helper[`cache-helper`] used by the parent `cache-mapping` element.

a|  xref:Technical Documentation/Payara Server Documentation/Application Deployment/dd-elements.adoc#dispatcher[`dispatcher`]
|zero or one if `cache-helper-ref` is not used
|Contains a comma-separated list of `RequestDispatcher` methods for which caching is enabled.

a| xref:Technical Documentation/Payara Server Documentation/Application Deployment/dd-elements.adoc#timeout[`timeout`]
|zero or one if `cache-helper-ref` is not used
|Contains the xref:Technical Documentation/Payara Server Documentation/Application Deployment/dd-elements.adoc#cache-mapping[`cache-mapping`] specific maximum amount of time in seconds that an entry can remain in the cache after it is created or refreshed.

a| xref:Technical Documentation/Payara Server Documentation/Application Deployment/dd-elements.adoc#refresh-field[`refresh-field`]
|zero or one if `cache-helper-ref` is not used
|Specifies a field that gives the application component a programmatic way to refresh a cached entry.

a| xref:Technical Documentation/Payara Server Documentation/Application Deployment/dd-elements.adoc#http-method[`http-method`]
|zero or more if `cache-helper-ref` is not used
|Contains an HTTP method that is eligible for caching.

a| xref:Technical Documentation/Payara Server Documentation/Application Deployment/dd-elements.adoc#key-field[`key-field`]
|zero or more if `cache-helper-ref` is not used
|Specifies a component of the key used to look up and extract cache entries.

a| xref:Technical Documentation/Payara Server Documentation/Application Deployment/dd-elements.adoc#constraint-field[`constraint-field`]
|zero or more if `cache-helper-ref` is not used
|Specifies a cacheability constraint for the given `url-pattern` or `servlet-name`.

|===

[[call-property]]
== `call-property`

Specifies JAX-RPC property values that can be set on a `javax.xml.rpc.Call` object before it is returned to the web service client. The property names can be any properties supported by the JAX-RPC `Call` implementation.

[[superelements-17]]
=== Superelements

xref:Technical Documentation/Payara Server Documentation/Application Deployment/dd-elements.adoc#port-info[`port-info`], xref:Technical Documentation/Payara Server Documentation/Application Deployment/dd-elements.adoc#service-ref[`service-ref`] (`glassfish-web.xml` and `payara-web.xml`, `glassfish-ejb-jar.xml`, `glassfish-application-client.xml`)

[[subelements-17]]
=== Subelements

The following table describes subelements for the `call-property` element.

.`call-property` subelements
[cols="3,2,6",options="header"]
|===
|Element |Required |Description

a| xref:Technical Documentation/Payara Server Documentation/Application Deployment/dd-elements.adoc#name[`name`]
|only one
|Specifies the name of the entity.

a| xref:Technical Documentation/Payara Server Documentation/Application Deployment/dd-elements.adoc#value[`value`]
|only one
|Specifies the value of the entity.

|===

[[caller-propagation]]
== `caller-propagation`

Specifies whether the target accepts propagated caller identities. The values are `NONE`, `SUPPORTED`, or `REQUIRED`.

[[superelements-18]]
=== Superelements

xref:Technical Documentation/Payara Server Documentation/Application Deployment/dd-elements.adoc#sas-context[`sas-context`] (`glassfish-ejb-jar.xml`)

[[subelements-18]]
=== Subelements

none - contains data

[[cert-db]]
== `cert-db`

Not implemented. Included for backward compatibility only. Attribute values are ignored.

[[superelements-19]]
=== Superelements

xref:Technical Documentation/Payara Server Documentation/Application Deployment/dd-elements.adoc#security[`security`] (`sun-acc.xml`)

[[subelements-19]]
=== Subelements

none

[[attributes-5]]
=== Attributes

The following table describes attributes for the `cert-db` element.

.`cert-db` attributes
[cols="3,2,6",options="header"]
|===
|Attribute |Default |Description

|`path` |none |Specifies the absolute path of the certificate database.

|`password` |none |Specifies the password to access the certificate database.

|===


[[check-all-at-commit]]
== `check-all-at-commit`

This element is not implemented. Do not use.

[[superelements-20]]
=== Superelements


xref:Technical Documentation/Payara Server Documentation/Application Deployment/dd-elements.adoc#consistency[`consistency`] (`sun-cmp-mappings.xml`)

[[bearm]][[GSDPG00106]][[check-modified-at-commit]]

=== `check-modified-at-commit`

Checks concurrent modification of fields in modified beans at commit
time.

[[superelements-21]]
=== Superelements

xref:Technical Documentation/Payara Server Documentation/Application Deployment/dd-elements.adoc#consistency[`consistency`] (`sun-cmp-mappings.xml`)

[[subelements-20]]
=== Subelements

none - element is present or absent

[[check-version-of-accessed-instances]]
== `check-version-of-accessed-instances`

Checks the version column of the modified beans.

Version consistency allows the bean state to be cached between transactions instead of read from a database. The bean state is verified by primary key and version column values.
This occurs during a custom query (for dirty instances only) or commit (for both clean and dirty instances).

The version column must be a numeric type, and must be in the primary table. You must provide appropriate update triggers for this column.

[[superelements-22]]
=== Superelements

xref:Technical Documentation/Payara Server Documentation/Application Deployment/dd-elements.adoc#consistency[`consistency`] (`sun-cmp-mappings.xml`)

[[subelements-21]]
=== Subelements

The following table describes subelements for the `check-version-of-accessed-instances` element.

.`check-version-of-accessed-instances` Subelements
[cols="3,2,6",options="header"]
|===
|Element |Required |Description

a| xref:Technical Documentation/Payara Server Documentation/Application Deployment/dd-elements.adoc#column-name[`column-name`]
|only one
|Specifies the name of the version column.

|===

[[checkpoint-at-end-of-method]]
== `checkpoint-at-end-of-method`

Specifies that the stateful session bean state is checkpointed, or persisted, after the specified methods are executed. The `availability-enabled` attribute of the parent  xref:Technical Documentation/Payara Server Documentation/Application Deployment/dd-elements.adoc#ejb[`ejb`] element must be set to `true`.

[[superelements-23]]
=== Superelements

xref:Technical Documentation/Payara Server Documentation/Application Deployment/dd-elements.adoc#ejb[`ejb`] (`glassfish-ejb-jar.xml`)

[[subelements-22]]
=== Subelements

The following table describes subelements for the `checkpoint-at-end-of-method` element.

.`checkpoint-at-end-of-method` Subelements
[cols="3,2,6",options="header"]
|===
|Element |Required |Description

a| xref:Technical Documentation/Payara Server Documentation/Application Deployment/dd-elements.adoc#method[`method`]
|one or more
|Specifies a bean method.

|===

[[checkpointed-methods]]
== `checkpointed-methods`

Deprecated. Supported for backward compatibility. Use xref:Technical Documentation/Payara Server Documentation/Application Deployment/dd-elements.adoc#checkpoint-at-end-of-method[`checkpoint-at-end-of-method`] instead.

[[superelements-24]]
=== Superelements

xref:Technical Documentation/Payara Server Documentation/Application Deployment/dd-elements.adoc#ejb[`ejb`] (`glassfish-ejb-jar.xml`)

[[class-loader]]
== `class-loader`

Configures the class loader for the web module.

[[superelements-25]]
=== Superelements

xref:Technical Documentation/Payara Server Documentation/Application Deployment/dd-elements.adoc#glassfish-web-app[`glassfish-web-app`] (`glassfish-web.xml` and `payara-web.xml`)

[[subelements-23]]
=== Subelements

The following table describes subelements for the `class-loader` element.

.`class-loader` Subelements
[cols="3,2,6",options="header"]
|===
|Element |Required |Description

a| xref:Technical Documentation/Payara Server Documentation/Application Deployment/dd-elements.adoc#property-with-attributes[`property` (with attributes)]
|zero or more
|Specifies a property, which has a name and a value.

|===

[[attributes-6]]
=== Attributes

The following table describes attributes for the `class-loader` element.

.`class-loader` Attributes
[cols="3,2,6",options="header"]
|===
|Attribute |Default |Description

|`extra-class-path` |null a| (optional) Specifies a colon or semicolon separated list of additional classpaths for this web module. Paths can be absolute or relative to the web module's root, for example:
[source,text]
----
extra-class-path="WEB-INF/lib/extra/extra.jar"
----

|`delegate` |`true` a|
(optional) If `true`, the web module follows the standard class loader
delegation model and delegates to its parent class loader first before
looking in the local class loader. You must set this to `true` for a web
module that accesses EJB components or that acts as a web service client
or endpoint.

If `false`, the web module follows the delegation model specified in the
Servlet specification and looks in its class loader before looking in
the parent class loader. It's safe to set this to `false` only for a web
module that does not interact with any other modules.

For a number of packages, including `java.*` and `javax.*`, symbol
resolution is always delegated to the parent class loader regardless of
the delegate setting. This prevents applications from overriding core
Java runtime classes or changing the API versions of specifications that
are part of the Jakarta EE platform.

|`dynamic-reload-interval` | + |(optional) Not implemented. Included
for backward compatibility with previous Oracle Web Server versions.

|===

NOTE: If the `delegate` attribute is set to `false`, the class loader delegation behavior complies with the Servlet 6.0 specification, section 10.7.2.
If set to its default value of `true`, classes and resources residing in container-wide library JAR files are loaded in preference to classes and resources packaged within the WAR file.
Portable programs that use this element should not be packaged with any classes or interfaces that are a part of the Jakarta EE specification.
The behavior of a program that includes such classes or interfaces in its WAR file is undefined.

[[properties-2]]
=== Properties

The following table describes properties for the `class-loader` element.

.`class-loader` Properties
[cols="3,2,6",options="header"]
|===
|Property |Default |Description

|`ignoreHiddenJarFiles` |`false` |If `true`, specifies that all JAR and ZIP files in the `WEB-INF/lib` directory that start with a period (`.`) are ignored by the class loader.

|===


[[classloading-delegate]]
== `classloading-delegate`

With this option its possible to enable/disable *class loading delegation*. This allows deployed application to use libraries included on them, overriding the versions included on the server.

For more information about how class delegation can be configured on Payara Server, see the xref:/Technical Documentation/Payara Server Documentation/Server Configuration And Management/Classloading/Enhanced Classloading.adoc[Enhanced Class loading] section.

[[superelements-223]]
=== Superelements

xref:Technical Documentation/Payara Server Documentation/Application Deployment/dd-elements.adoc#glassfish-web-app[`payara-web-app`] (`glassfish-web.xml` and `payara-web.xml`)

[[subelements-214]]
=== Subelements

none

[[client-container]]
== `client-container`

Defines the Payara Server specific configuration for the application client container. This is the root element; there can only be one `client-container` element in a `sun-acc.xml` file.
See xref:Technical Documentation/Payara Server Documentation/Application Deployment/dd-files.adoc#the-sun-acc.xml-file[The sun-acc.xml File].

[[superelements-26]]
=== Superelements

none

[[subelements-24]]
=== Subelements

The following table describes subelements for the `client-container` element.

.`client-container` Subelements
[cols="3,2,6",options="header"]
|===
|Element |Required |Description

a| xref:Technical Documentation/Payara Server Documentation/Application Deployment/dd-elements.adoc#target-server[`target-server`]
|one or more
a|
Specifies the IIOP listener for the target server. Also specifies IIOP
endpoints used for load balancing. If the Payara Server instance on
which the application client is deployed participates in a cluster,
Payara Server finds all currently active IIOP endpoints in the
cluster automatically. However, a client should have at least two
endpoints specified for bootstrapping purposes, in case one of the
endpoints has failed.

A listener or endpoint is in the form `host:port`, where the host is an
IP address or host name, and the port specifies the port number.

a| xref:Technical Documentation/Payara Server Documentation/Application Deployment/dd-elements.adoc#auth-realm[`auth-realm`]
|zero or one
|Specifies the optional configuration for JAAS
authentication realm.

a| xref:Technical Documentation/Payara Server Documentation/Application Deployment/dd-elements.adoc#client-credential[`client-credential`]
|zero or one
|Specifies the default client credential that is sent to the server.

a| xref:Technical Documentation/Payara Server Documentation/Application Deployment/dd-elements.adoc#log-service[`log-service`]
|zero or one
|Specifies the default log file and the severity level of the message.

a| xref:Technical Documentation/Payara Server Documentation/Application Deployment/dd-elements.adoc#message-security-config[`message-security-config`]
|zero or more
|Specifies configurations for message security providers.

a| xref:Technical Documentation/Payara Server Documentation/Application Deployment/dd-elements.adoc#property-with-attributes[`property` (with attributes)]
|zero or more
|Specifies a property, which has a name and a value.

|===

[[attributes-7]]
=== Attributes

The following table describes attributes for the `client-container` element.

.`client-container` Attributes
[cols="3,2,6",options="header"]
|===
|Attribute |Default |Description

|`send-password` |`true` |If `true`, specifies that client
authentication credentials must be sent to the server. Without
authentication credentials, all access to protected EJB components
results in exceptions.

|===

[[properties-3]]
=== Properties

The following table describes properties for the `client-container` element.

.`client-container` Properties
[cols="3,2,6",options="header"]
|===
|Property |Default |Description

|`com.sun.appserv.iiop.endpoints` |none |Specifies a comma-separated
list of one or more IIOP endpoints used for load balancing. An IIOP
endpoint is in the form `host:port`, where the `host` is an IP address or
host name, and the `port` specifies the port number. Deprecated. Use  xref:Technical Documentation/Payara Server Documentation/Application Deployment/dd-elements.adoc#target-server[`target-server`] elements instead.

|===


[[client-credential]]
== `client-credential`

Default client credentials that are sent to the server.
If this element is present, the credentials are automatically sent to the server, without prompting the user for the user name and password on the client side.

[[superelements-27]]
=== Superelements

xref:Technical Documentation/Payara Server Documentation/Application Deployment/dd-elements.adoc#client-container[`client-container`] (`sun-acc.xml`)

[[subelements-25]]
=== Subelements

The following table describes subelements for the `client-credential` element.

.`client-credential` subelement
[cols="3,2,6",options="header"]
|===
|Element |Required |Description

a| xref:Technical Documentation/Payara Server Documentation/Application Deployment/dd-elements.adoc#property-with-attributes[`property` (with attributes)]
|zero or more
|Specifies a property, which has a name and a value.

|===

[[attributes-8]]
=== Attributes

The following table describes attributes for the `client-credential` element.

.`client-credential` attributes
[cols="3,2,6",options="header"]
|===
|Attribute |Default |Description

|`user-name` |none |The user name used to authenticate the Application client container.

|`password` |none |The password used to authenticate the Application client container.

|`realm` |default realm for the domain |(optional) The realm (specified by name) where credentials are to be resolved.

|===

[[clustered-attach-postconstruct]]
== `clustered-attach-postconstruct`

Describes whether to call @PostConstruct each time the bean is created on a different node. Will result in multiple calls. Valid values are true or false. The default value is true.

[[superelements-231]]
=== Superelements

xref:Technical Documentation/Payara Server Documentation/Application Deployment/dd-elements.adoc#ejb[`ejb`] (`glassfish-ejb-jar.xml`)

[[subelements-221]]
=== Subelements

none

[[clustered-bean]]
== `clustered-bean`

Describes whether this bean should be a Clustered Singleton. Can be applied only to singleton EJBs.

Valid values are true or false. The default value is false.

[[superelements-232]]
=== Superelements

xref:Technical Documentation/Payara Server Documentation/Application Deployment/dd-elements.adoc#ejb[`ejb`] (`glassfish-ejb-jar.xml`)

[[subelements-222]]
=== Subelements

none

[[clustered-detach-predestroy]]
== `clustered-detach-predestroy`

Whether to call @PreDestroy when the singleton is destroyed on an instance while still being available on another. Will result in multiple calls.
Valid values are true or false. The default value is true.

[[superelements-233]]
=== Superelements

xref:Technical Documentation/Payara Server Documentation/Application Deployment/dd-elements.adoc#ejb[`ejb`] (`glassfish-ejb-jar.xml`)

[[subelements-223]]
=== Subelements

none

[[clustered-key-name]]
== `clustered-key-name`

The key used for replication of clustered beans. Applies to singleton EJBs when `clustered-bean` is set to `true`.

WARNING: This element is optional. If not set, the default value is the value of the `ejb-name` element.

[[superelements-234]]
=== Superelements

xref:Technical Documentation/Payara Server Documentation/Application Deployment/dd-elements.adoc#ejb[`ejb`] (`glassfish-ejb-jar.xml`)

[[subelements-224]]
=== Subelements

none

[[clustered-lock-type]]
== `clustered-lock-type`

Describes the type of distributed locking to be performed.

For EJB beans, only `INHERIT` and `LOCK_NONE` are valid.

For CDI beans, valid values are `LOCK` and `INHERIT`, which is equivalent to using `LOCK_NONE`.

Default value is `INHERIT`

[[superelements-235]]
=== Superelements

xref:Technical Documentation/Payara Server Documentation/Application Deployment/dd-elements.adoc#ejb[`ejb`] (`glassfish-ejb-jar.xml`)

[[subelements-225]]
=== Subelements

none

[[cmp]]
== `cmp`

Describes runtime information for a CMP entity bean object for EJB 1.1 and EJB 2.1 beans.

[[superelements-28]]
=== Superelements

xref:Technical Documentation/Payara Server Documentation/Application Deployment/dd-elements.adoc#ejb[`ejb`] (`glassfish-ejb-jar.xml`)

[[subelements-26]]
=== Subelements

The following table describes subelements for the `cmp` element.

.`cmp` Subelements
[cols="3,2,6",options="header"]
|===
|Element |Required |Description
a| xref:Technical Documentation/Payara Server Documentation/Application Deployment/dd-elements.adoc#mapping-properties[`mapping-properties`]
|zero or one
|This element is not implemented.

a| xref:Technical Documentation/Payara Server Documentation/Application Deployment/dd-elements.adoc#is-one-one-cmp[`is-one-one-cmp`]
|zero or one
|This element is not implemented.

a| xref:Technical Documentation/Payara Server Documentation/Application Deployment/dd-elements.adoc#one-one-finders[`one-one-finders`]
|zero or one
|Describes the finders for CMP 1.1 beans.

a| xref:Technical Documentation/Payara Server Documentation/Application Deployment/dd-elements.adoc#prefetch-disabled[`prefetch-disabled`]
|zero or one
|Disables prefetching of entity bean states for the specified query methods.

|===

[[cmp-field-mapping]]
== `cmp-field-mapping`

The `cmp-field-mapping` element associates a field with one or more columns to which it maps. The column can be from a bean's primary table or any defined secondary table.
If a field is mapped to multiple columns, the column listed first in this element is used as a source for getting the value from the database.
The columns are updated in the order they appear. There is one `cmp-field-mapping` element for each `cmp-field` element defined in the `ejb-jar.xml` file.

[[superelements-29]]
=== Superelements

xref:Technical Documentation/Payara Server Documentation/Application Deployment/dd-elements.adoc#entity-mapping[`entity-mapping`] (`sun-cmp-mappings.xml`)

[[subelements-27]]
=== Subelements

The following table describes subelements for the `cmp-field-mapping` element.

.`cmp-field-mapping` Subelements
[cols="3,2,6",options="header"]
|===
|Element |Required |Description

a| xref:Technical Documentation/Payara Server Documentation/Application Deployment/dd-elements.adoc#field-name[`field-name`]
|only one
|Specifies the Java identifier of a field. This identifier must match the value of the `field-name` subelement of the `cmp-field` that is being mapped.

a| xref:Technical Documentation/Payara Server Documentation/Application Deployment/dd-elements.adoc#column-name[`column-name`]
|one or more
|Specifies the name of a column from the primary table, or the qualified table name (TABLE.COLUMN) of a column from a secondary or related table.

a| xref:Technical Documentation/Payara Server Documentation/Application Deployment/dd-elements.adoc#read-only[`read-only`]
|zero or one
|Specifies that a field is read-only.

a| xref:Technical Documentation/Payara Server Documentation/Application Deployment/dd-elements.adoc#fetched-with[`fetched-with`]
|zero or one
|Specifies the fetch group for this CMP field's mapping.

|===

[[cmp-resource]]
== `cmp-resource`

Specifies the database to be used for storing CMP beans.
For more information about this element, see "xref:ROOT:Technical Documentation/Application Development/container_managed-persistence.adoc#configuring-the-cmp-resource[Configuring the CMP Resource]" in the Payara Server Application Development section.

[[superelements-30]]
=== Superelements

xref:Technical Documentation/Payara Server Documentation/Application Deployment/dd-elements.adoc#enterprise-beans[`enterprise-beans`] (`glassfish-ejb-jar.xml`)

[[subelements-28]]
=== Subelements

The following table describes subelements for the `cmp-resource` element.

.`cmp-resource` Subelements
[cols="3,2,6",options="header"]
|===
|Element |Required |Description

a| xref:Technical Documentation/Payara Server Documentation/Application Deployment/dd-elements.adoc#jndi-name[`jndi-name`]
|only one
|Specifies the absolute `jndi-name` of a JDBC resource.

a| xref:Technical Documentation/Payara Server Documentation/Application Deployment/dd-elements.adoc#default-resource-principal[`default-resource-principal`]
|zero or one
|Specifies the default runtime bindings of a resource reference.

a| xref:Technical Documentation/Payara Server Documentation/Application Deployment/dd-elements.adoc#property-with-subelements[`property` (with subelements)]
|zero or more
|Specifies a property name and value. Used to configure `PersistenceManagerFactory` properties.

a| xref:Technical Documentation/Payara Server Documentation/Application Deployment/dd-elements.adoc#create-tables-at-deploy[`create-tables-at-deploy`]
|zero or one
|If `true`, specifies that database tables are created for beans that are automatically mapped by the EJB container.

a| xref:Technical Documentation/Payara Server Documentation/Application Deployment/dd-elements.adoc#drop-tables-at-undeploy[`drop-tables-at-undeploy`]
|zero or one
|If `true`, specifies that database tables that were automatically created when the bean(s) were last deployed are dropped when the bean(s) are undeployed.

a| xref:Technical Documentation/Payara Server Documentation/Application Deployment/dd-elements.adoc#database-vendor-name[`database-vendor-name`]
|zero or one
|Specifies the name of the database vendor for which tables can be created.

a| xref:Technical Documentation/Payara Server Documentation/Application Deployment/dd-elements.adoc#schema-generator-properties[`schema-generator-properties`]
|zero or one
|Specifies field-specific type mappings and allows you to set the `use-unique-table-names` property.

|===

[[cmr-field-mapping]]
== `cmr-field-mapping`

A container-managed relationship field has a name and one or more column pairs that define the relationship.
There is one `cmr-field-mapping` element for each `cmr-field` element in the `ejb-jar.xml` file. A relationship can also participate in a fetch group.

[[superelements-31]]
=== Superelements

xref:Technical Documentation/Payara Server Documentation/Application Deployment/dd-elements.adoc#entity-mapping[`entity-mapping`] (`sun-cmp-mappings.xml`)

[[subelements-29]]
=== Subelements

The following table describes subelements for the `cmr-field-mapping` element.

.`cmr-field-mapping` Subelements
[cols="3,2,6",options="header"]
|===
|Element |Required |Description

a| xref:Technical Documentation/Payara Server Documentation/Application Deployment/dd-elements.adoc#cmr-field-name[`cmr-field-name`]
|only one
|Specifies the Java identifier of a field. Must match the value of the `cmr-field-name` subelement of the `cmr-field` that is being mapped.

a| xref:Technical Documentation/Payara Server Documentation/Application Deployment/dd-elements.adoc#column-pair[`column-pair`]
|one or more
|Specifies the pair of columns that determine the relationship between two database tables.

a| xref:Technical Documentation/Payara Server Documentation/Application Deployment/dd-elements.adoc#fetched-with[`fetched-with`]
|zero or one
|Specifies the fetch group for this CMR field's relationship.

|===

[[cmr-field-name]]
== `cmr-field-name`

Specifies the Java identifier of a field. Must match the value of the `cmr-field-name` subelement of the `cmr-field` element in the `ejb-jar.xml` file.

[[superelements-32]]
=== Superelements

xref:Technical Documentation/Payara Server Documentation/Application Deployment/dd-elements.adoc#cmr-field-mapping[`cmr-field-mapping`] (`sun-cmp-mappings.xml`)

[[subelements-30]]
=== Subelements

none - contains data

[[cmt-timeout-in-seconds]]
== `cmt-timeout-in-seconds`

Overrides the Transaction Timeout setting of the Transaction Service for an individual bean.
The default value, `0`, specifies that the default Transaction Service timeout is used. If positive, this value is used for
all methods in the bean that start a new container-managed transaction.
This value is not used if the bean joins a client transaction.

[[superelements-33]]
=== Superelements

xref:Technical Documentation/Payara Server Documentation/Application Deployment/dd-elements.adoc#ejb[`ejb`] (`glassfish-ejb-jar.xml`)

[[subelements-31]]
=== Subelements

none - contains data

[[column-name]]
== `column-name`

Specifies the name of a column from the primary table, or the qualified table name (TABLE.COLUMN) of a column from a secondary or related table.

[[superelements-34]]
=== Superelements

xref:Technical Documentation/Payara Server Documentation/Application Deployment/dd-elements.adoc#check-version-of-accessed-instances[`check-version-of-accessed-instances`],
xref:Technical Documentation/Payara Server Documentation/Application Deployment/dd-elements.adoc#cmp-field-mapping[`cmp-field-mapping`],  xref:Technical Documentation/Payara Server Documentation/Application Deployment/dd-elements.adoc#column-pair[`column-pair`] (`sun-cmp-mappings.xml`)

[[subelements-32]]
=== Subelements

none - contains data

[[column-pair]]
=== `column-pair`

Specifies the pair of columns that determine the relationship between two database tables. Each `column-pair` must contain exactly two `column-name` subelements, which specify the column's names.
The first `column-name` element names the table that this bean is mapped to, and the second `column-name` names the column in the related table.

[[superelements-35]]
=== Superelements

xref:Technical Documentation/Payara Server Documentation/Application Deployment/dd-elements.adoc#cmr-field-mapping[`cmr-field-mapping`], xref:Technical Documentation/Payara Server Documentation/Application Deployment/dd-elements.adoc#secondary-table[`secondary-table`] (`sun-cmp-mappings.xml`)

[[subelements-33]]
=== Subelements

The following table describes subelements for the `column-pair` element.

.`column-pair` Subelements
[cols="3,2,6",options="header"]
|===
|Element |Required |Description

a| xref:Technical Documentation/Payara Server Documentation/Application Deployment/dd-elements.adoc#column-name[`column-name`]
|two
|Specifies the name of a column from the primary table, or the
qualified table name (TABLE.COLUMN) of a column from a secondary or
related table.

|===

[[commit-option]]
== `commit-option`

Specifies the commit option used on transaction completion. Valid values for Payara Server are `B` or `C`. Default value is `B`. Applies to entity beans.

NOTE: Commit option A is not supported for this Payara Server release.

[[superelements-36]]
=== Superelements

xref:Technical Documentation/Payara Server Documentation/Application Deployment/dd-elements.adoc#ejb[`ejb`] (`glassfish-ejb-jar.xml`)

[[subelements-34]]
=== Subelements

none - contains data

[[compatibility]]
== `compatibility`

Specifies the Payara Server release with which to be backward compatible in terms of JAR visibility requirements for applications.
The current allowed value is `v2`, which refers to older runtimes from where Payara Server is based from.
Starting in Java EE 6, the Java EE specification imposes stricter requirements than Java EE 5 did on which JAR files can be visible to various modules within an EAR file.
Setting this element to `v2` removes these Java EE 6 and later restrictions.

[[superelements-37]]
=== Superelements

xref:Technical Documentation/Payara Server Documentation/Application Deployment/dd-elements.adoc#glassfish-application[`glassfish-application`] (`glassfish-application.xml`),
xref:Technical Documentation/Payara Server Documentation/Application Deployment/dd-elements.adoc#glassfish-ejb-jar[`glassfish-ejb-jar`] (`glassfish-ejb-jar.xml`)

[[subelements-35]]
=== Subelements

none - contains data

[[confidentiality]]
== `confidentiality`

Specifies if the target supports privacy-protected messages. The values are `NONE`, `SUPPORTED`, or `REQUIRED`.

[[superelements-38]]
=== Superelements

xref:Technical Documentation/Payara Server Documentation/Application Deployment/dd-elements.adoc#transport-config[`transport-config`] (`glassfish-ejb-jar.xml`)

[[subelements-36]]
=== Subelements

none - contains data

[[connector-connection-pool]]
== `connector-connection-pool`

Defines a connector connection pool.

[[superelements-39]]
=== Superelements

xref:Technical Documentation/Payara Server Documentation/Application Deployment/dd-elements.adoc#resources[`resources`] (`glassfish-resources.xml` and `payara-resources.xml`)

[[subelements-37]]
=== Subelements

The following table describes subelements for the `connector-connection-pool` element.

.`connector-connection-pool` Subelements
[cols="3,2,6",options="header"]
|===
|Element |Required |Description

a| xref:Technical Documentation/Payara Server Documentation/Application Deployment/dd-elements.adoc#description[`description`]
|zero or one
|Contains a text description of this element.

a| xref:Technical Documentation/Payara Server Documentation/Application Deployment/dd-elements.adoc#security-map[`security-map`]
|zero or more
|Maps the principal received during servlet or EJB authentication to the credentials accepted by the EIS.

a| xref:Technical Documentation/Payara Server Documentation/Application Deployment/dd-elements.adoc#property-with-attributes[`property` (with attributes)]
|zero or more
|Specifies a property or a variable.

|===

[[attributes-9]]
=== Attributes

The following table describes attributes for the `connector-connection-pool` element. Changing the following attributes requires a server restart or the redeployment or disabling and re-enabling of applications that refer to the resource:
`resource-adapter-name`, `connection-definition-name`, `transaction-support`, `associate-with-thread`, `lazy-connection-association`, and `lazy-connection-enlistment`.

.`connector-connection-pool` Attributes
[cols="3,2,6",options="header"]
|===
|Attribute |Default |Description

|`name` |none |Specifies the name of the connection pool. A xref:Technical Documentation/Payara Server Documentation/Application Deployment/dd-elements.adoc#connector-resource[`connector-resource`] element's `pool-name` attribute refers to this `name`.

|`resource-adapter-name` |none |Specifies the name of the deployed connector module or application. If no name is specified during deployment, the name of the `.rar` file is used.
If the resource adapter is embedded in an application, then it is `app_name#rar_name`.

|`connection-definition-name` |none |Specifies a unique name, identifying a resource adapter's `connection-definition` element in the `ra.xml` file.
This is usually the `connectionfactory-interface` of the `connection-definition` element.

|`steady-pool-size` |`8` |(optional) Specifies the initial and minimum number of connections maintained in the pool.

|`max-pool-size` |`32` |(optional) Specifies the maximum number of connections that can be created to satisfy client requests.

|`max-wait-time-in-millis` |`60000` |(optional) Specifies the amount of time, in milliseconds, that the caller is willing to wait for a connection.
If `0`, the caller is blocked indefinitely until a resource is available or an error occurs.

|`pool-resize-quantity` |`2` a|
(optional) Specifies the number of idle connections to be destroyed if the existing number of connections is above the `steady-pool-size` (subject to the `max-pool-size` limit).

This is enforced periodically at the `idle-timeout-in-seconds` interval.
An idle connection is one that has not been used for a period of `idle-timeout-in-seconds`. When the pool size reaches `steady-pool-size`, connection removal stops.

|`idle-timeout-in-seconds` |`300` |(optional) Specifies the maximum time that a connection can remain idle in the pool. After this amount of time, the pool can close this connection.

|`fail-all-connections` |`false` |(optional) If `true`, closes all connections in the pool if a single validation check fails.

|`transaction-support` |none a|
(optional) Specifies the transaction support for this connection pool.
Overrides the transaction support defined in the resource adapter in a
downward compatible way: supports a transaction level lower than or
equal to the resource adapter's, but not higher. Allowed values in
descending order are:

* `XATransaction` - Supports distributed transactions.
* `LocalTransaction` - Supports local transactions only.
* `NoTransaction` - No transaction support.

|`is-connection-validation-required` |`false` |(optional) Specifies whether connections have to be validated before being given to the application. If a resource's validation fails, it is destroyed, and a new resource is created and returned.

|`validate-atmost-once-period-in-seconds` |`0` |Specifies the time interval within which a connection is validated at most once. Minimizes the number of validation calls. A value of zero allows unlimited validation calls.

|`connection-leak-timeout-in-seconds` |`0` |Detects potential
connection leaks by the application. A connection that is not returned
back to the pool by the application within the specified period is
assumed to be potentially leaking, and a stack trace of the caller is
logged. A zero value disables leak detection. A nonzero value enables
leak tracing.

|`connection-leak-reclaim` |`false` |If `true`, the pool will reclaim a connection after `connection-leak-timeout-in-seconds` occurs.

|`connection-creation-retry-attempts` |`0` |Specifies the number of attempts to create a new connection.

|`connection-creation-retry-interval-in-seconds` |`10` |Specifies the time interval between attempts to create a connection when `connection-creation-retry-attempts` is greater than `0`.

|`lazy-connection-enlistment` |`false` |If `true`, a connection is not enlisted in a transaction until it is used. If `false`, any connection object available to a transaction is enlisted in the transaction.

|`lazy-connection-association` |`false` |If `true`, a physical connection is not associated with a logical connection until it is used.
If `false`, a physical connection is associated with a logical connection even before it is used.

|`associate-with-thread` |`false` a|
If `true`, allows connections to be saved as `ThreadLocal` in the
calling thread. Connections get reclaimed only when the calling thread
dies or when the calling thread is not in use and the pool has run out
of connections. If `false`, the thread must obtain a connection from the
pool each time the thread requires a connection.

This attribute associates connections with a thread such that when the
same thread is in need of connections, it can reuse the connections
already associated with that thread. In this case, the overhead of
getting connections from the pool is avoided. However, when this value
is set to `true`, you should verify that the value of the
`max-pool-size` attribute is comparable to the `max-thread-pool-size`
attribute of the associated thread pool. If the `max-thread-pool-size`
value is much higher than the `max-pool-size` value, a lot of time is
spent associating connections with a new thread after dissociating them
from an older one. Use this attribute in cases where the thread pool
should reuse connections to avoid this overhead.

|`match-connections` |`true` |If `true`, enables connection matching.
You can set to `false` if connections are homogeneous.

|`max-connection-usage-count` |`0` |Specifies the number of times a
connections is reused by the pool, after which it is closed. A zero
value disables this feature.

|`ping` |`false` |(optional) Specifies whether to ping the pool during
pool creation or reconfiguration to identify and warn of any erroneous
attribute values.

|`pooling` |`true` |(optional) If `false`, disables connection pooling.

|===

[[properties-4]]
=== Properties

Most properties of the `connector-connection-pool` element are the names of setter methods of the `managedconnectionfactory-class` element in the `ra.xml` file. Properties of the `connector-connection-pool` element override the `ManagedConnectionFactory` JavaBean configuration settings.

All but the last four properties in the following table are `connector-connection-pool` properties of `jmsra`, the resource adapter used to communicate with the Open Message Queue software.

Changes to `connector-connection-pool` properties require a server restart.

.`connector-connection-pool` Properties
[cols="3,2,6",options="header"]
|===
|Property |Default |Description

|`AddressList` |none |Specifies a list of host/port combinations of the
Message Queue software. For JMS resources of the Type `jakarta.jms.TopicConnectionFactory` or `jakarta.jms.QueueConnectionFactory`.

|`ClientId` |none a|
Specifies the JMS Client Identifier to be associated with a `Connection` created using the `createTopicConnection` method of the `TopicConnectionFactory` class. For JMS resources of the Type `jakarta.jms.TopicConnectionFactory` .

Durable subscription names are unique and only valid within the scope of a client identifier. To create or reactivate a durable subscriber, the connection must have a valid client identifier.
The JMS specification ensures that client identifiers are unique and that a given client identifier is allowed to be used by only one active connection at a time.

|`UserName` |`guest` |Specifies the user name for connecting to the
Message Queue software. For JMS resources of the Type `jakarta.jms.TopicConnectionFactory` or `jakarta.jms.QueueConnectionFactory`.

|`Password` |`guest` |Specifies the password for connecting to the
Message Queue software. For JMS resources of the Type `jakarta.jms.TopicConnectionFactory` or `jakarta.jms.QueueConnectionFactory`.

|`ReconnectAttempts` |`6` |Specifies the number of attempts to connect (or reconnect) for each address in the `imqAddressList` before the client runtime moves on to try the next address in the list.
A value of `-1` indicates that the number of reconnect attempts is unlimited (the client runtime attempts to connect to the first address until it succeeds).

|`ReconnectInterval` |`30000` |Specifies the interval between reconnect
attempts in milliseconds. This applies to attempts on each address in
the `imqAddressList` and on successive addresses in the list. If too
short, this time interval does not give a broker time to recover. If too
long, the reconnect might represent an unacceptable delay.

|`ReconnectEnabled` |`false` |If `true`, specifies that the client
runtime attempts to reconnect to a message server (or the list of
addresses in `imqAddressList`) when a connection is lost.

|`AddressListBehavior` |`priority` |Specifies whether connection
attempts are in the order of addresses in the `imqAddressList` attribute
(`priority`) or in a random order (`random`). If many clients are
attempting a connection using the same connection factory, use a random
order to prevent them from all being connected to the same address.

|`AddressListIterations` |`-1` |Specifies the number of times the client
runtime iterates through the `imqAddressList` in an effort to establish
(or reestablish) a connection. A value of `-1` indicates that the number
of attempts is unlimited.
|===

[[connector-resource]]
== `connector-resource`

Defines the connection factory object of a specific connection definition in a connector (resource adapter).

[[superelements-40]]
=== Superelements

xref:Technical Documentation/Payara Server Documentation/Application Deployment/dd-elements.adoc#resources[`resources`] (`glassfish-resources.xml` and `payara-resources.xml`)

[[subelements-38]]
=== Subelements

The following table describes subelements for the `connector-resource` element.

.`connector-resource` Subelements
[cols="3,2,6",options="header"]
|===
|Element |Required |Description

a| xref:Technical Documentation/Payara Server Documentation/Application Deployment/dd-elements.adoc#description[`description`]
|zero or one
|Contains a text description of this element.

a| xref:Technical Documentation/Payara Server Documentation/Application Deployment/dd-elements.adoc#property-with-attributes[`property` (with attributes)]
|zero or more
|Specifies a property or a variable.

|===

[[attributes-10]]
=== Attributes

The following table describes attributes for the `connector-resource` element.

.`connector-resource` Attributes
[cols="3,2,6",options="header"]
|===
|Attribute |Default |Description

|`jndi-name` |none |Specifies the JNDI name for the resource.

|`pool-name` |none |Specifies the `name` of the associated
 xref:Technical Documentation/Payara Server Documentation/Application Deployment/dd-elements.adoc#connector-connection-pool[`connector-connection-pool`].

|`object-type` |`user` a|
(optional) Defines the type of the resource. Allowed values are:

* `system-all` - A system resource for all server instances and the domain application server.
* `system-admin` - A system resource only for the domain application server.
* `system-instance` - A system resource for all server instances only.
* `user` - A user resource.

|`enabled` |`true` |(optional) Determines whether this resource is enabled at runtime.

|===

[[consistency]]
== `consistency`

Specifies container behavior in guaranteeing transactional consistency of the data in the bean.

[[superelements-41]]
=== Superelements

xref:Technical Documentation/Payara Server Documentation/Application Deployment/dd-elements.adoc#entity-mapping[`entity-mapping`] (`sun-cmp-mappings.xml`)

[[subelements-39]]
=== Subelements

The following table describes subelements for the `consistency` element.

.`consistency` Subelements
[cols="3,2,6",options="header"]
|===
|Element |Required |Description

a| xref:Technical Documentation/Payara Server Documentation/Application Deployment/dd-elements.adoc#none[`none`]
|exactly one subelement is required
|No consistency checking occurs.

a| xref:Technical Documentation/Payara Server Documentation/Application Deployment/dd-elements.adoc#check-modified-at-commit[`check-modified-at-commit`]
|exactly one subelement is required
|Checks concurrent modification of fields in modified beans at commit time.

a| xref:Technical Documentation/Payara Server Documentation/Application Deployment/dd-elements.adoc#lock-when-loaded[`lock-when-loaded`]
|exactly one subelement is required
|Obtains an exclusive lock when the data is loaded.

a| xref:Technical Documentation/Payara Server Documentation/Application Deployment/dd-elements.adoc#check-all-at-commit[`check-all-at-commit`]
|
|This element is not implemented. Do not use.

a| xref:Technical Documentation/Payara Server Documentation/Application Deployment/dd-elements.adoc#lock-when-modified[`lock-when-modified`]
|
|This element is not implemented. Do not use.

a| xref:Technical Documentation/Payara Server Documentation/Application Deployment/dd-elements.adoc#check-version-of-accessed-instances[`check-version-of-accessed-instances`]
|exactly one subelement is required
|Checks the version column of the modified beans.

|===

[[constraint-field]]
== `constraint-field`

Specifies a cacheability constraint for the given xref:Technical Documentation/Payara Server Documentation/Application Deployment/dd-elements.adoc#url-pattern[`url-pattern`] or xref:Technical Documentation/Payara Server Documentation/Application Deployment/dd-elements.adoc#servlet-name[`servlet-name`].

All `constraint-field` constraints must pass for a response to be cached. If there are `value` constraints, at least one of them must pass.

[[superelements-42]]
=== Superelements

xref:Technical Documentation/Payara Server Documentation/Application Deployment/dd-elements.adoc#cache-mapping[`cache-mapping`] (`glassfish-web.xml` and `payara-web.xml`)

[[subelements-40]]
=== Subelements

The following table describes subelements for the `constraint-field` element.

.`constraint-field` Subelements
[cols="3,2,6",options="header"]
|===
|Element |Required |Description

a| xref:Technical Documentation/Payara Server Documentation/Application Deployment/dd-elements.adoc#constraint-field-value[`constraint-field-value`]
|zero or more |Contains a value to be matched to the input parameter value.

|===

[[attributes-11]]
=== Attributes

The following table describes attributes for the `constraint-field` element.

.`constraint-field` Attributes
[cols="3,2,6",options="header"]
|===
|Attribute |Default |Description

|`name` |none |Specifies the input parameter name.

|`scope` |`request.parameter` |(optional) Specifies the scope from which
the input parameter is retrieved. Allowed values are
`context.attribute`, `request.header`, `request.parameter`,
`request.cookie`, `request.attribute`, and `session.attribute`.

|`cache-on-match` |`true` |(optional) If `true`, caches the response if
matching succeeds. Overrides the same attribute in a
 xref:Technical Documentation/Payara Server Documentation/Application Deployment/dd-elements.adoc#constraint-field-value[`constraint-field-value`] subelement.

|`cache-on-match-failure` |`false` |(optional) If `true`, caches the
response if matching fails. Overrides the same attribute in a
 xref:Technical Documentation/Payara Server Documentation/Application Deployment/dd-elements.adoc#constraint-field-value[`constraint-field-value`] subelement.

|===


[[constraint-field-value]]
== `constraint-field-value`

Specifies a value to be matched to the input parameter value. The matching is case sensitive. For example:

[source,xml]
----
<value match-expr="in-range">1-60</value>
----

[[superelements-43]]
=== Superelements

xref:Technical Documentation/Payara Server Documentation/Application Deployment/dd-elements.adoc#constraint-field[`constraint-field`] (`glassfish-web.xml` and `payara-web.xml`)

[[subelements-41]]
=== Subelements

none - contains data

[[attributes-12]]
=== Attributes

The following table describes attributes for the `constraint-field-value` element.

.`constraint-field-value` Attributes
[cols="3,2,6",options="header"]
|===
|Attribute |Default |Description

|`match-expr` |`equals` a|
(optional) Specifies the type of comparison performed with the value.
Allowed values are `equals`, `not-equals`, `greater`, `lesser`, and
`in-range`.

If `match-expr` is `greater` or `lesser`, the value must be a number. If
`match-expr` is `in-range`, the value must be of the form `n1-n2`, where
`n1` and `n2` are numbers.

|`cache-on-match` |`true` |(optional) If `true`, caches the response if matching succeeds.

|`cache-on-match-failure` |`false` |(optional) If `true`, caches the response if matching fails.

|===

[[container-initializer-enabled]]
== `container-initializer-enabled`

This property configures whether to enable or disable the calling of `ServletContainerInitializer` component classes defined in JAR files bundled inside a WAR assembly.

For performance considerations, you can explicitly disable the servlet container initializer by setting the `container-initializer-enabled` element to `false`. This can help solve the deployment of web applications that can suffer from conflicts with a custom bootstrapping process.

The default value for this configuration element is `true`.

[[superelements-226]]
=== Superelements

xref:Technical Documentation/Payara Server Documentation/Application Deployment/dd-elements.adoc#glassfish-web-app[`glassfish-web-app`] (`glassfish-web.xml` and `payara-web.xml`)

[[subelements-216]]
=== Subelements

none - contains data


[[context-root]]
== `context-root`

Contains the web context root for the application or web application that was packaged as a WAR file. Overrides the corresponding element in the `application.xml` or `web.xml` file.

If the parent element is `java-web-start-access`, this element contains the context root for the Java Web Start enabled application client module.
If none is specified, a default is generated; see xref:Technical Documentation/Payara Server Documentation/Application Deployment/dd-elements.adoc#java-web-start-access[`java-web-start-access`].

If you are setting up load balancing, web module context roots must be unique within a server instance.

[[superelements-44]]
=== Superelements

xref:Technical Documentation/Payara Server Documentation/Application Deployment/dd-elements.adoc#web[`web`] (`glassfish-application.xml`),
xref:Technical Documentation/Payara Server Documentation/Application Deployment/dd-elements.adoc#glassfish-web-app[`glassfish-web-app`] (`glassfish-web.xml` and `payara-web.xml`),
xref:Technical Documentation/Payara Server Documentation/Application Deployment/dd-elements.adoc#java-web-start-access[`java-web-start-access`] (`glassfish-application-client.xml`)

[[subelements-42]]
=== Subelements

none - contains data

[[cookie-properties]]
== `cookie-properties`

Specifies session cookie properties.

NOTE: If cookie settings are defined declaratively in the `web.xml` file, the cookie properties defined here take precedence.
If cookie settings are defined programmatically using `jakarta.servlet.SessionCookieConfig` methods, those cookie settings take precedence over the cookie properties defined here.

[[superelements-45]]
=== Superelements

xref:Technical Documentation/Payara Server Documentation/Application Deployment/dd-elements.adoc#session-config[`session-config`] (`glassfish-web.xml` and `payara-web.xml`)

[[subelements-43]]
=== Subelements

The following table describes subelements for the `cookie-properties` element.

.`cookie-properties` Subelements
[cols="3,2,6",options="header"]
|===
|Element |Required |Description

a| xref:Technical Documentation/Payara Server Documentation/Application Deployment/dd-elements.adoc#property-with-attributes[`property` (with attributes)]
|zero or more
|Specifies a property, which has a name and a value.

|===

[[properties-5]]
=== Properties

The following table describes properties for the `cookie-properties` element.

.`cookie-properties` Properties
[cols="3,2,6",options="header"]
|===
|Property |Default |Description

|`cookieName` |none |Specifies the cookie name.

|`cookiePath` |Context path at which the web module is installed.
|Specifies the pathname that is set when the cookie is created. The
browser sends the cookie if the pathname for the request contains this
pathname. If set to `/` (slash), the browser sends cookies to all URLs
served by Payara Server. You can set the path to a narrower mapping
to limit the request URLs to which the browser sends cookies.

|`cookieMaxAgeSeconds` |none |Specifies the expiration time (in seconds)
after which the browser expires the cookie. If this is unset, the cookie
doesn't expire.

|`cookieDomain` |(unset) |Specifies the domain for which the cookie is valid.

|`cookieComment` |none |Specifies the comment that identifies the session tracking cookie in the cookie file.

|`cookieSecure` |`dynamic` a|
Sets the `Secure` attribute of any `JSESSIONID` cookies associated with the web application. Allowed values are as follows:

* `true` — Sets `Secure` to `true`.
* `false` — Sets `Secure` to `false`.
* `dynamic` — The `JSESSIONID` cookie inherits the `Secure` setting of
the request that initiated the session.

To set the `Secure` attribute of a `JSESSIONIDSSO` cookie, use the `ssoCookieSecure` `virtual-server` property.
For details, see xref:Technical Documentation/Payara Server Documentation/Command Reference/create-virtual-server.adoc[`create-virtual-server`].

|`cookieHttpOnly` |none |Specifies that the cookie is marked HTTP only. Allowed values are `true` or `false`.
|`cookieSameSite` |none |Users can set up the SameSite Cookie attribute at the application level by using the payara-web.xml deployment descriptor. Set this attribute by using the cookie-properties tag with a child property named cookieSameSite. Example: <property name="cookieSameSite" value="Strict" />

|===

[[create-tables-at-deploy]]
== `create-tables-at-deploy`

Specifies whether database tables are created for beans that are automatically mapped by the EJB container.
If `true`, creates tables in the database. If `false` (the default if this element is not present), does not create tables.

This element can be overridden during deployment. See "xref:ROOT:Technical Documentation/Application Development/container_managed-persistence.adoc#generation-options-for-cmp[Generation Options for CMP]" in the Payara Server Application Development section.

[[superelements-46]]
=== Superelements

xref:Technical Documentation/Payara Server Documentation/Application Deployment/dd-elements.adoc#cmp-resource[`cmp-resource`] (`glassfish-ejb-jar.xml`)

[[subelements-44]]
=== Subelements

none - contains data

[[custom-resource]]
== `custom-resource`

Defines a custom resource, which specifies a custom server-wide resource object factory.
Such object factories implement the `javax.naming.spi.ObjectFactory` interface.

[[superelements-47]]
=== Superelements

xref:Technical Documentation/Payara Server Documentation/Application Deployment/dd-elements.adoc#resources[`resources`] (`glassfish-resources.xml` and `payara-resources.xml`)

[[subelements-45]]
=== Subelements

The following table describes subelements for the `custom-resource` element.

.`custom-resource` Subelements
[cols="3,2,6",options="header"]
|===
|Element |Required |Description

a| xref:Technical Documentation/Payara Server Documentation/Application Deployment/dd-elements.adoc#description[`description`]
|zero or one
|Contains a text description of this element.

a| xref:Technical Documentation/Payara Server Documentation/Application Deployment/dd-elements.adoc#property-with-attributes[`property` (with attributes)]
|zero or more |Specifies a property or a variable.

|===

[[attributes-13]]
=== Attributes

The following table describes attributes for the `custom-resource` element.

.`custom-resource` Attributes
[cols="3,2,6",options="header"]
|===
|Attribute |Default |Description

|`jndi-name` |none |Specifies the JNDI name for the resource.

|`res-type` |none |Specifies the fully qualified type of the resource.

|`factory-class` |none |Specifies the fully qualified name of the
user-written factory class, which implements
`javax.naming.spi.ObjectFactory`.

|`object-type` |`user` a|
(optional) Defines the type of the resource. Allowed values are:

* `system-all` - A system resource for all server instances and the
domain application server.
* `system-admin` - A system resource only for the domain application
server.
* `system-instance` - A system resource for all server instances only.
* `user` - A user resource.

|`enabled` |`true` |(optional) Determines whether this resource is
enabled at runtime.
|===

//TODO - Consider removing JavaDB/Derby support

[[database-vendor-name]]
== `database-vendor-name`

Specifies the name of the database vendor for which tables can be created. Allowed values are `javadb`, `db2`, `mssql`, `mysql`, `oracle`, `postgresql`, `pointbase`, `H2`, `derby` (also for CloudScape), and `sybase`, case-insensitive.

If no value is specified, a connection is made to the resource specified
by the xref:Technical Documentation/Payara Server Documentation/Application Deployment/dd-elements.adoc#jndi-name[`jndi-name`] subelement of the xref:Technical Documentation/Payara Server Documentation/Application Deployment/dd-elements.adoc#cmp-resource[`cmp-resource`] element, and the database vendor name is read. If the connection cannot be established, or if the value is not recognized, SQL-92 compliance is presumed.

This element can be overridden during deployment. See
"xref:ROOT:Technical Documentation/Application Development/container_managed-persistence.adoc#generation-options-for-cmp[Generation Options for CMP]" in the Payara Server Application Development section.

[[superelements-48]]
=== Superelements

xref:Technical Documentation/Payara Server Documentation/Application Deployment/dd-elements.adoc#cmp-resource[`cmp-resource`] (`glassfish-ejb-jar.xml`)

[[subelements-46]]
=== Subelements

none - contains data

[[debugging-enabled]]
== `debugging-enabled`

Specifies whether the debugging servlet is enabled for this web service endpoint. Allowed values are `true` (the default) and `false`.

[[superelements-49]]
=== Superelements

xref:Technical Documentation/Payara Server Documentation/Application Deployment/dd-elements.adoc#webservice-endpoint[`webservice-endpoint`] (`glassfish-web.xml` and `payara-web.xml`, `glassfish-ejb-jar.xml`)

[[subelements-47]]
=== Subelements

none - contains data

[[default]]
== `default`

Specifies that a field belongs to the default hierarchical fetch group, and enables prefetching for a CMR field. To disable prefetching for specific query methods, use a xref:Technical Documentation/Payara Server Documentation/Application Deployment/dd-elements.adoc#prefetch-disabled[`prefetch-disabled`] element in the `glassfish-ejb-jar.xml` file.

[[superelements-50]]
=== Superelements

xref:Technical Documentation/Payara Server Documentation/Application Deployment/dd-elements.adoc#fetched-with[`fetched-with`] (`sun-cmp-mappings.xml`)

[[subelements-48]]
=== Subelements

none - element is present or absent

[[default-helper]]
== `default-helper`

Passes property values to the built-in `default` xref:Technical Documentation/Payara Server Documentation/Application Deployment/dd-elements.adoc#cache-helper[`cache-helper`] class.

[[superelements-51]]
=== Superelements

xref:Technical Documentation/Payara Server Documentation/Application Deployment/dd-elements.adoc#cache[`cache`] (`glassfish-web.xml` and `payara-web.xml`)

[[subelements-49]]
=== Subelements

The following table describes subelements for the `default-helper` element.

.`default-helper` Subelements
[cols="3,2,6",options="header"]
|===
|Element |Required |Description

a| xref:Technical Documentation/Payara Server Documentation/Application Deployment/dd-elements.adoc#property-with-attributes[`property` (with attributes)]
|zero or more
|Specifies a property, which has a name and a value.

|===

[[properties-6]]
=== Properties

The following table describes properties for the `default-helper` element.

.`default-helper` Properties
[cols="3,2,6",options="header"]
|===
|Property |Default |Description

|`cacheKeyGeneratorAttrName` |Uses the built-in `default`
 xref:Technical Documentation/Payara Server Documentation/Application Deployment/dd-elements.adoc#cache-helper[`cache-helper`] key generation, which concatenates the
servlet path with xref:Technical Documentation/Payara Server Documentation/Application Deployment/dd-elements.adoc#key-field[`key-field`] values, if any. |The caching
engine looks in the `ServletContext` for an attribute with a name equal
to the value specified for this property to determine whether a
customized CacheKeyGenerator implementation is used. An application can
provide a customized key generator rather than using the `default`
helper. See "xref:ROOT:Technical Documentation/Application Development/webapps.adoc#the-cachekeygenerator-interface[The CacheKeyGenerator Interface]" in the Payara Server Application Development section.

|===

[[default-resource-principal]]
== `default-resource-principal`

Specifies the default principal (user) for the resource.

If this element is used in conjunction with a JMS Connection Factory resource, the `name` and `password` subelements must be valid entries in the Open Message Queue broker user repository.

[[superelements-52]]
=== Superelements

xref:Technical Documentation/Payara Server Documentation/Application Deployment/dd-elements.adoc#resource-ref[`resource-ref`] (`glassfish-web.xml` and `payara-web.xml`,
`glassfish-ejb-jar.xml`, `glassfish-application-client.xml`);
xref:Technical Documentation/Payara Server Documentation/Application Deployment/dd-elements.adoc#cmp-resource[`cmp-resource`], xref:Technical Documentation/Payara Server Documentation/Application Deployment/dd-elements.adoc#mdb-connection-factory[`mdb-connection-factory`]
(`glassfish-ejb-jar.xml`)

[[subelements-50]]
=== Subelements

The following table describes subelements for the `default-resource-principal` element.

.`default-resource-principal` Subelements
[cols="3,2,6",options="header"]
|===
|Element |Required |Description

a| xref:Technical Documentation/Payara Server Documentation/Application Deployment/dd-elements.adoc#name[`name`]
|only one
|Specifies the default resource principal name used to sign
on to a resource manager.

a| xref:Technical Documentation/Payara Server Documentation/Application Deployment/dd-elements.adoc#password[`password`]
|only one
|Specifies password of the default resource principal.

|===

[[default-role-mapping]]
== `default-role-mapping`

With this property, you can set whether to enable the default group to role mappings for your application's security settings. This element is set up as a `property` element with a `Boolean` value attribute like this:

[source, xml]
----
<property name="default-role-mapping" value="true">
  <description>Enable default group to role mapping</description>
</property>
----

Enabling the default group to role mappings will cause all named groups in the application's linked security _realm_ to be mapped to a role of the same name. This will save you the time of having to redefine the same roles and map them to the realm groups each time they are modified.

This will have the same effect as executing the following `asadmin` command:

[source, shell]
----
asadmin set configs.config.server-config.security-service.activate-default-principal-to-role-mapping=true
----

Except its effect will only limit itself to the application instead of all applications deployed on the server.

The default value of this property is `false`. This property can be set in the `glassfish-web.xml`, `glassfish-ejb-jar.xml` and `glassfish-application.xml` deployment descriptors.

In an EAR assembly, only the property set in the `glassfish-application.xml` will take effect and if set in the `glassfish-web.xml` and `glassfish-ejb-jar.xml`, it will be ignored. Setting this configuration property in any of these files will always take precedence over any setting configured on the server.

[[superelements-227]]
=== Superelements

xref:Technical Documentation/Payara Server Documentation/Application Deployment/dd-elements.adoc#glassfish-application[`glassfish-application`] (`glassfish-application.xml`),
xref:Technical Documentation/Payara Server Documentation/Application Deployment/dd-elements.adoc#glassfish-web-app[`glassfish-web-app`] (`glassfish-web-app.xml`),
xref:Technical Documentation/Payara Server Documentation/Application Deployment/dd-elements.adoc#glassfish-ejb-jar[`glassfish-ejb-jar`] (`glassfish-ejb-jar.xml`)

[[subelements-217]]
=== Subelements

property (with attributes)

[[description]]
== `description`

Specifies a text description of the containing element.

[[superelements-53]]
=== Superelements

xref:Technical Documentation/Payara Server Documentation/Application Deployment/dd-elements.adoc#property-with-attributes[`property` (with attributes)], xref:Technical Documentation/Payara Server Documentation/Application Deployment/dd-elements.adoc#valve[`valve`]
(`glassfish-web.xml` and `payara-web.xml`); xref:Technical Documentation/Payara Server Documentation/Application Deployment/dd-elements.adoc#activation-config[`activation-config`],
xref:Technical Documentation/Payara Server Documentation/Application Deployment/dd-elements.adoc#method[`method`] (`glassfish-ejb-jar.xml`);
xref:Technical Documentation/Payara Server Documentation/Application Deployment/dd-elements.adoc#target-server[`target-server`] (`sun-acc.xml`);
xref:Technical Documentation/Payara Server Documentation/Application Deployment/dd-elements.adoc#admin-object-resource[`admin-object-resource`],
xref:Technical Documentation/Payara Server Documentation/Application Deployment/dd-elements.adoc#connector-connection-pool[`connector-connection-pool`],
xref:Technical Documentation/Payara Server Documentation/Application Deployment/dd-elements.adoc#connector-resource[`connector-resource`], xref:Technical Documentation/Payara Server Documentation/Application Deployment/dd-elements.adoc#custom-resource[`custom-resource`],
xref:Technical Documentation/Payara Server Documentation/Application Deployment/dd-elements.adoc#external-jndi-resource[`external-jndi-resource`],
xref:Technical Documentation/Payara Server Documentation/Application Deployment/dd-elements.adoc#jdbc-connection-pool[`jdbc-connection-pool`], xref:Technical Documentation/Payara Server Documentation/Application Deployment/dd-elements.adoc#jdbc-resource[`jdbc-resource`],
xref:Technical Documentation/Payara Server Documentation/Application Deployment/dd-elements.adoc#mail-resource[`mail-resource`], xref:Technical Documentation/Payara Server Documentation/Application Deployment/dd-elements.adoc#property-with-attributes[`property` (with attributes)],
xref:Technical Documentation/Payara Server Documentation/Application Deployment/dd-elements.adoc#resource-adapter-config[`resource-adapter-config`] (`glassfish-resources.xml` and `payara-resources.xml`)

[[subelements-51]]
=== Subelements

none - contains data

[[disable-nonportable-jndi-names]]
== `disable-nonportable-jndi-names`

Because the Jakarta Enterprise Beans specification defines portable EJB JNDI names, there
is less need for Payara Server specific JNDI names. By default,
Payara Server specific default JNDI names are applied automatically
for backward compatibility. To disable Payara Server specific JNDI
names for an EJB module, set the value of this element to `true`. The
default is `false`.

[[superelements-54]]
=== Superelements

xref:Technical Documentation/Payara Server Documentation/Application Deployment/dd-elements.adoc#glassfish-ejb-jar[`glassfish-ejb-jar`] (`glassfish-ejb-jar.xml`)

[[subelements-52]]
=== Subelements


none - contains data

[[dispatcher]]
== `dispatcher`

Specifies a comma-separated list of `RequestDispatcher` methods for which caching is enabled on the target resource. Valid values are `REQUEST`, `FORWARD`, `INCLUDE`, and `ERROR` .
If this element is not specified, the default is `REQUEST`. See `6.2.5` of the Servlet 6.0 specification for more information.

[[superelements-55]]
=== Superelements

xref:Technical Documentation/Payara Server Documentation/Application Deployment/dd-elements.adoc#cache-mapping[`cache-mapping`] (`glassfish-web.xml` and `payara-web.xml`)

[[subelements-53]]
=== Subelements

none - contains data

[[drop-tables-at-undeploy]]
== `drop-tables-at-undeploy`

Specifies whether database tables that were automatically created when the bean(s) were last deployed are dropped when the bean(s) are undeployed.
If `true`, drops tables from the database. If `false` (the default if this element is not present), does not drop tables.

This element can be overridden during deployment. See "xref:ROOT:Technical Documentation/Application Development/container_managed-persistence.adoc#generation-options-for-cmp[Generation Options for CMP]" in the Payara Server Application Development section.

[[superelements-56]]
=== Superelements

xref:Technical Documentation/Payara Server Documentation/Application Deployment/dd-elements.adoc#cmp-resource[`cmp-resource`] (`glassfish-ejb-jar.xml`)

[[subelements-54]]
=== Subelements

none - contains data

[[ejb]]
== `ejb`

Defines runtime properties for a single enterprise bean within the application. The subelements listed below apply to particular enterprise beans as follows:

* All types of beans: `ejb-name`, `ejb-ref`, `resource-ref`,
`resource-env-ref`, `ior-security-config`, `gen-classes`, `jndi-name`,
`use-thread-pool-id`, `message-destination-ref`, `pass-by-reference`,
`service-ref`
* Stateless session beans: `bean-pool`, `webservice-endpoint`
* Stateful session beans: `bean-cache`, `webservice-endpoint`,
`checkpoint-at-end-of-method`
* Entity beans: `commit-option`, `bean-cache`, `bean-pool`, `cmp`,
`is-read-only-bean`, `refresh-period-in-seconds`,
`flush-at-end-of-method`
* Message-driven beans: `mdb-resource-adapter`,
`mdb-connection-factory`, `jms-durable-subscription-name`,
`jms-max-messages-load`, `bean-pool`

[[superelements-57]]
=== Superelements

xref:Technical Documentation/Payara Server Documentation/Application Deployment/dd-elements.adoc#enterprise-beans[`enterprise-beans`] (`glassfish-ejb-jar.xml`)

[[subelements-55]]
=== Subelements

The following table describes subelements for the `ejb` element.

.`ejb` Subelements
[cols="3,2,6",options="header"]
|===
|Element |Required |Description

a| xref:Technical Documentation/Payara Server Documentation/Application Deployment/dd-elements.adoc#ejb-name[`ejb-name`]
|only one
|Matches the `ejb-name` in the corresponding `ejb-jar.xml` file.

a| xref:Technical Documentation/Payara Server Documentation/Application Deployment/dd-elements.adoc#jndi-name[`jndi-name`]
|zero or more
|Specifies the absolute `jndi-name`.

a| xref:Technical Documentation/Payara Server Documentation/Application Deployment/dd-elements.adoc#ejb-ref[`ejb-ref`]
|zero or more
|Maps the absolute JNDI name to the `ejb-ref` element in the corresponding Jakarta EE XML file.

a| xref:Technical Documentation/Payara Server Documentation/Application Deployment/dd-elements.adoc#resource-ref[`resource-ref`]
|zero or more
|Maps the absolute JNDI name to the `resource-ref` in the corresponding Jakarta EE XML file.

a| xref:Technical Documentation/Payara Server Documentation/Application Deployment/dd-elements.adoc#resource-env-ref[`resource-env-ref`]
|zero or more
|Maps the absolute JNDI name to the `resource-env-ref` in the corresponding Jakarta EE XML file.

a|xref:Technical Documentation/Payara Server Documentation/Application Deployment/dd-elements.adoc#service-ref[`service-ref`]
|zero or more
|Specifies runtime settings for a web service reference.

a| xref:Technical Documentation/Payara Server Documentation/Application Deployment/dd-elements.adoc#message-destination-ref[`message-destination-ref`]
|zero or more
|Specifies the name of a physical message destination.

a| xref:Technical Documentation/Payara Server Documentation/Application Deployment/dd-elements.adoc#pass-by-reference[`pass-by-reference`]
|zero or one
|Specifies the passing method used by an enterprise bean
calling a remote interface method in another bean that is colocated
within the same process.

a| xref:Technical Documentation/Payara Server Documentation/Application Deployment/dd-elements.adoc#cmp[`cmp`]
|zero or one
|Specifies runtime information for a container-managed persistence (CMP) entity bean for EJB 1.1 and EJB 2.1 beans.

a| xref:Technical Documentation/Payara Server Documentation/Application Deployment/dd-elements.adoc#principal[`principal`]
|zero or one |Specifies the principal (user) name in an enterprise bean that has the `run-as` role specified.

a| xref:Technical Documentation/Payara Server Documentation/Application Deployment/dd-elements.adoc#mdb-connection-factory[`mdb-connection-factory`]
|zero or one
|Specifies the connection factory associated with a message-driven bean.

a| xref:Technical Documentation/Payara Server Documentation/Application Deployment/dd-elements.adoc#jms-durable-subscription-name[`jms-durable-subscription-name`]
|zero or one
|Specifies the durable subscription associated with a message-driven bean.

a| xref:Technical Documentation/Payara Server Documentation/Application Deployment/dd-elements.adoc#jms-max-messages-load[`jms-max-messages-load`]
|zero or one
|Specifies the maximum number of messages to load into a Jakarta Messaging session at one time for a message-driven bean to serve. The default is 1.

a| xref:Technical Documentation/Payara Server Documentation/Application Deployment/dd-elements.adoc#ior-security-config[`ior-security-config`]
|zero or one
|Specifies the security information for the IOR.

a| xref:Technical Documentation/Payara Server Documentation/Application Deployment/dd-elements.adoc#is-read-only-bean[`is-read-only-bean`]
|zero or one
|Specifies that this entity bean is read-only.

a| xref:Technical Documentation/Payara Server Documentation/Application Deployment/dd-elements.adoc#refresh-period-in-seconds[`refresh-period-in-seconds`]
|zero or one
|Specifies the rate at which a read-only-bean must be refreshed from the data source.

a| xref:Technical Documentation/Payara Server Documentation/Application Deployment/dd-elements.adoc#commit-option[`commit-option`]
|zero or one
|Has valid values of B or C. Default value is B.

a| xref:Technical Documentation/Payara Server Documentation/Application Deployment/dd-elements.adoc#cmt-timeout-in-seconds[`cmt-timeout-in-seconds`]
|zero or one
|Overrides the Transaction Timeout setting of the Transaction Service for an individual bean.

a| xref:Technical Documentation/Payara Server Documentation/Application Deployment/dd-elements.adoc#use-thread-pool-id[`use-thread-pool-id`]
|zero or one
|Specifies the thread pool from which threads are selected for remote invocations of this bean.

a| xref:Technical Documentation/Payara Server Documentation/Application Deployment/dd-elements.adoc#gen-classes[`gen-classes`]
|zero or one
|Specifies all the generated class names for a bean.

a| xref:Technical Documentation/Payara Server Documentation/Application Deployment/dd-elements.adoc#bean-pool[`bean-pool`]
|zero or one
|Specifies the bean pool properties. Used for stateless session beans, entity beans, and message-driven beans.

a| xref:Technical Documentation/Payara Server Documentation/Application Deployment/dd-elements.adoc#bean-cache[`bean-cache`]
|zero or one
|Specifies the bean cache properties. Used only for stateful session beans and entity beans.

a| xref:Technical Documentation/Payara Server Documentation/Application Deployment/dd-elements.adoc#mdb-resource-adapter[`mdb-resource-adapter`]
|zero or one
|Specifies runtime configuration information for a message-driven bean.

a| xref:Technical Documentation/Payara Server Documentation/Application Deployment/dd-elements.adoc#webservice-endpoint[`webservice-endpoint`]
|zero or more
|Specifies information about a web service endpoint.

a| xref:Technical Documentation/Payara Server Documentation/Application Deployment/dd-elements.adoc#flush-at-end-of-method[`flush-at-end-of-method`]
|zero or one
|Specifies the methods that force a database flush after execution. Used for entity beans.

a| xref:Technical Documentation/Payara Server Documentation/Application Deployment/dd-elements.adoc#checkpointed-methods[`checkpointed-methods`]
|zero or one
|Deprecated. Supported for backward compatibility. Use xref:Technical Documentation/Payara Server Documentation/Application Deployment/dd-elements.adoc#checkpoint-at-end-of-method[`checkpoint-at-end-of-method`] instead.

a| xref:Technical Documentation/Payara Server Documentation/Application Deployment/dd-elements.adoc#checkpoint-at-end-of-method[`checkpoint-at-end-of-method`]
|zero or one |Specifies that the stateful session bean state is checkpointed, or persisted, after the specified methods are executed.
The `availability-enabled` attribute must be set to `true`.

a| xref:Technical Documentation/Payara Server Documentation/Application Deployment/dd-elements.adoc#per-request-load-balancing[`per-request-load-balancing`]
|zero or one
|Specifies the per-request load balancing behavior of EJB 2.x and 3.x remote client invocations on a stateless session bean.

|===

[[attributes-14]]
=== Attributes

The following table describes attributes for the `ejb` element.

.`ejb` Attributes
[cols="3,2,6",options="header"]
|===
|Attribute |Default |Description

|`availability-enabled` |`false` |(optional) If set to `true`, and if availability is enabled in the EJB container, high-availability features apply to this bean if it is a stateful session bean.

|===

[[example-3]]
=== *Example*

[source,xml]
----
<ejb>
   <ejb-name>CustomerEJB</ejb-name>
   <jndi-name>customer</jndi-name>
   <resource-ref>
      <res-ref-name>jdbc/SimpleBank</res-ref-name>
      <jndi-name>jdbc/__default</jndi-name>
   </resource-ref>
   <is-read-only-bean>false</is-read-only-bean>
   <commit-option>B</commit-option>
   <bean-pool>
      <steady-pool-size>10</steady-pool-size>
      <resize-quantity>10</resize-quantity>
      <max-pool-size>100</max-pool-size>
      <pool-idle-timeout-in-seconds>600</pool-idle-timeout-in-seconds>
   </bean-pool>
   <bean-cache>
      <max-cache-size>100</max-cache-size>
      <resize-quantity>10</resize-quantity>
      <removal-timeout-in-seconds>3600</removal-timeout-in-seconds>
      <victim-selection-policy>LRU</victim-selection-policy>
   </bean-cache>
</ejb>
----

[[ejb-name]]
== `ejb-name`

In the `glassfish-ejb-jar.xml` file, matches the `ejb-name` in the corresponding `ejb-jar.xml` file. The name must be unique among the names of the enterprise beans in the same EJB JAR file.

There is no architected relationship between the `ejb-name` in the deployment descriptor and the JNDI name that the deployer assigns to the EJB component's home.

In the `sun-cmp-mappings.xml` file, specifies the `ejb-name` of the entity bean in the `ejb-jar.xml` file to which the container-managed persistence (CMP) bean corresponds.

[[superelements-58]]
=== Superelements

xref:Technical Documentation/Payara Server Documentation/Application Deployment/dd-elements.adoc#ejb[`ejb`], xref:Technical Documentation/Payara Server Documentation/Application Deployment/dd-elements.adoc#method[`method`] (`glassfish-ejb-jar.xml`);
xref:Technical Documentation/Payara Server Documentation/Application Deployment/dd-elements.adoc#entity-mapping[`entity-mapping`] (`sun-cmp-mappings.xml`)

[[subelements-56]]
=== Subelements

none - contains data

[[ejb-ref]]
== `ejb-ref`

Maps the `ejb-ref-name` in the corresponding Jakarta EE deployment descriptor file `ejb-ref` entry to the absolute `jndi-name` of a resource.

The `ejb-ref` element is used for the declaration of a reference to an EJB's home. Applies to session beans or entity beans.

[[superelements-59]]
=== Superelements

xref:Technical Documentation/Payara Server Documentation/Application Deployment/dd-elements.adoc#glassfish-web-app[`glassfish-web-app`] (`glassfish-web.xml` and `payara-web.xml`),
xref:Technical Documentation/Payara Server Documentation/Application Deployment/dd-elements.adoc#ejb[`ejb`] (`glassfish-ejb-jar.xml`),
xref:Technical Documentation/Payara Server Documentation/Application Deployment/dd-elements.adoc#glassfish-application-client[`glassfish-application-client`] (`glassfish-application-client.xml`)

[[subelements-57]]
=== Subelements

The following table describes subelements for the `ejb-ref` element.

.`ejb-ref` Subelements
[cols="3,2,6",options="header"]
|===
|Element |Required |Description

a| xref:Technical Documentation/Payara Server Documentation/Application Deployment/dd-elements.adoc#ejb-ref-name[`ejb-ref-name`]
|only one
|Specifies the `ejb-ref-name` in the corresponding Jakarta EE deployment descriptor file `ejb-ref` entry.

a| xref:Technical Documentation/Payara Server Documentation/Application Deployment/dd-elements.adoc#jndi-name[`jndi-name`]
|only one
|Specifies the absolute `jndi-name` of a resource.

|===

[[ejb-ref-name]]
== `ejb-ref-name`

Specifies the `ejb-ref-name` in the corresponding Jakarta EE deployment descriptor file `ejb-ref` entry.

[[superelements-60]]
=== Superelements

xref:Technical Documentation/Payara Server Documentation/Application Deployment/dd-elements.adoc#ejb-ref[`ejb-ref`] (`glassfish-web.xml` and `payara-web.xml`, `glassfish-ejb-jar.xml`, `glassfish-application-client.xml`)

[[subelements-58]]
=== Subelements

none - contains data

[[eligible]]
== `eligible`

Specifies whether the application client module is eligible to be Java
Web Start enabled. Allowed values are `true` (the default) and `false`.

[[superelements-61]]
=== Superelements

xref:Technical Documentation/Payara Server Documentation/Application Deployment/dd-elements.adoc#java-web-start-access[`java-web-start-access`] (`glassfish-application-client.xml`)

[[subelements-59]]
=== Subelements

none - contains data


[[enable-implicit-cdi]]
== `enable-implicit-cdi`

In a *WAR* file, it is possible to set the property `bean-discovery-mode` equal to `none` to turn off implicit scanning of the archive for bean defining annotations, as defined by the _CDI 1.1_ specification. The default value of this setting is defined as `annotated` in the specification, so the archive is scanned for any bean-defining annotations, which can cause unwanted side effects.

In the `glassfish-application.xml` deployment descriptor for an EAR file, the property `enable-implicit-cdi` can be set to `false` to achieve the same goal for all modules inside the EAR assembly. The default value is `true`, in line with the default value for WAR files.

If implicit CDI scanning causes problems for an EAR assembly, the value `false` will disable implicit CDI scanning for all CDI modules inside the EAR assembly:

[source, xml]
----
<glassfish-application>
  <enable-implicit-cdi>false</enable-implicit-cdi>
</glassfish-application>
----

The default behavior of the admin console is for the *Implicit CDI* checkbox to be enabled, but this will *not* override the application configuration.

IMPORTANT: When implicit CDI is configured by using either the `enable-implicit-cdi` property in the `glassfish-application.xml` or the attribute `bean-discovery-mode="none"` from the `beans.xml` file in a WAR, the admin console checkbox _*is always ignored*_.

[[superelements-225]]
=== Superelements

xref:Technical Documentation/Payara Server Documentation/Application Deployment/dd-elements.adoc#glassfish-application[`glassfish-application`]

[[subelements-215]]
=== Subelements

none - contains data

[[endpoint-address-uri]]
== `endpoint-address-uri`

Specifies the relative path combined with the web server root to form the fully qualified endpoint address for a web service endpoint. This is a required element for EJB endpoints and an optional element for servlet endpoints.

For servlet endpoints, this value is relative to the web application context root. For EJB endpoints, the URI is relative to root of the web server (the first portion of the URI is a context root).
The context root portion must not conflict with the context root of any web application deployed to the same web server.

In all cases, this value must be a fixed pattern (no "*' allowed).

If the web service endpoint is a servlet that implements only a single endpoint and has only one `url-pattern`, it is not necessary to set this value, because the web container derives it from the `web.xml` file.

[[superelements-62]]
=== Superelements

xref:Technical Documentation/Payara Server Documentation/Application Deployment/dd-elements.adoc#webservice-endpoint[`webservice-endpoint`] (`glassfish-web.xml` and `payara-web.xml`, `glassfish-ejb-jar.xml`)

[[subelements-60]]
=== Subelements

none - contains data

[[example-4]]
==== *Example*

If the web server is listening at `http://localhost:8080`, the following `endpoint-address-uri`:

[source,xml]
----
<endpoint-address-uri>StockQuoteService/StockQuotePort</endpoint-address-uri>
----

results in the following target endpoint address:

----
http://localhost:8080/StockQuoteService/StockQuotePort
----

[[enterprise-beans]]
== `enterprise-beans`

Specifies all the runtime properties for an EJB JAR file in the application.

[[superelements-63]]
=== Superelements

xref:Technical Documentation/Payara Server Documentation/Application Deployment/dd-elements.adoc#glassfish-ejb-jar[`glassfish-ejb-jar`] (`glassfish-ejb-jar.xml`)

[[subelements-61]]
=== Subelements

The following table describes subelements for the `enterprise-beans` element.

.`enterprise-beans` Subelements
[cols="3,2,6",options="header"]
|===
|Element |Required |Description

a| xref:Technical Documentation/Payara Server Documentation/Application Deployment/dd-elements.adoc#name[`name`]
|zero or one
|Specifies the name string.

a| xref:Technical Documentation/Payara Server Documentation/Application Deployment/dd-elements.adoc#unique-id[`unique-id`]
|zero or one
|Specifies a unique system identifier. This data is
automatically generated and updated at deployment/redeployment. Do not
specify or edit this value.

a| xref:Technical Documentation/Payara Server Documentation/Application Deployment/dd-elements.adoc#ejb[`ejb`]
|zero or more
|Defines runtime properties for a single enterprise bean
within the application.

a| xref:Technical Documentation/Payara Server Documentation/Application Deployment/dd-elements.adoc#pm-descriptors[`pm-descriptors`]
|zero or one
|Deprecated.

a| xref:Technical Documentation/Payara Server Documentation/Application Deployment/dd-elements.adoc#cmp-resource[`cmp-resource`]
|zero or one |Specifies the database to be used for storing container-managed persistence (CMP) beans in an EJB JAR file.

a| xref:Technical Documentation/Payara Server Documentation/Application Deployment/dd-elements.adoc#message-destination[`message-destination`]
|zero or more
|Specifies the name of a logical message destination.

a| xref:Technical Documentation/Payara Server Documentation/Application Deployment/dd-elements.adoc#webservice-description[`webservice-description`]
|zero or more
|Specifies a name and optional publish location for a web service.

a| xref:Technical Documentation/Payara Server Documentation/Application Deployment/dd-elements.adoc#property-with-subelements[`property` (with subelements)]
|zero or more
|Specifies a property or a variable.

|===

[[example-5]]
==== *Example*

[source,xml]
----
<enterprise-beans>
 <ejb>
     <ejb-name>CustomerEJB</ejb-name>
     <jndi-name>customer</jndi-name>
     <resource-ref>
         <res-ref-name>jdbc/SimpleBank</res-ref-name>
         <jndi-name>jdbc/__default</jndi-name>
     </resource-ref>
     <is-read-only-bean>false</is-read-only-bean>
     <commit-option>B</commit-option>
     <bean-pool>
         <steady-pool-size>10</steady-pool-size>
        <resize-quantity>10</resize-quantity>
         <max-pool-size>100</max-pool-size>
         <pool-idle-timeout-in-seconds>600</pool-idle-timeout-in-seconds>
     </bean-pool>
     <bean-cache>
         <max-cache-size>100</max-cache-size>
         <resize-quantity>10</resize-quantity>
         <removal-timeout-in-seconds>3600</removal-timeout-in-seconds>
         <victim-selection-policy>LRU</victim-selection-policy>
     </bean-cache>
 </ejb>
</enterprise-beans>
----

[[entity-mapping]]
== `entity-mapping`

Specifies the mapping a bean to database columns.

[[superelements-64]]
=== Superelements

xref:Technical Documentation/Payara Server Documentation/Application Deployment/dd-elements.adoc#sun-cmp-mapping[`sun-cmp-mapping`] (`sun-cmp-mappings.xml`)

[[subelements-62]]
=== Subelements

The following table describes subelements for the `entity-mapping`
element.

.`entity-mapping` Subelements
[cols="3,2,6",options="header"]
|===
|Element |Required |Description

a| xref:Technical Documentation/Payara Server Documentation/Application Deployment/dd-elements.adoc#ejb-name[`ejb-name`]
|only one
|Specifies the name of the entity bean in the `ejb-jar.xml` file to which the CMP bean corresponds.

a| xref:Technical Documentation/Payara Server Documentation/Application Deployment/dd-elements.adoc#table-name[`Table-name`]
|only one
|Specifies the name of a database table. The table must be present in the database schema file.

a| xref:Technical Documentation/Payara Server Documentation/Application Deployment/dd-elements.adoc#cmp-field-mapping[`cmp-field-mapping`]
|one or more
|Associates a field with one or more columns to which it maps.

a| xref:Technical Documentation/Payara Server Documentation/Application Deployment/dd-elements.adoc#cmr-field-mapping[`cmr-field-mapping`]
|zero or more
|A container-managed relationship field has a name and one or more column pairs that define the relationship.

a| xref:Technical Documentation/Payara Server Documentation/Application Deployment/dd-elements.adoc#secondary-table[`secondary-table`]
|zero or more
|Describes the relationship between a bean's primary and secondary table.

a| xref:Technical Documentation/Payara Server Documentation/Application Deployment/dd-elements.adoc#consistency[`consistency`]
|zero or one
|Specifies container behavior in guaranteeing transactional consistency of the data in the bean.

|===

[[establish-trust-in-client]]
== `establish-trust-in-client`

Specifies if the target is capable of authenticating a client. The
values are `NONE`, `SUPPORTED`, or `REQUIRED`.

[[superelements-65]]
=== Superelements

xref:Technical Documentation/Payara Server Documentation/Application Deployment/dd-elements.adoc#transport-config[`transport-config`] (`glassfish-ejb-jar.xml`)

[[subelements-63]]
=== Subelements

none - contains data

[[establish-trust-in-target]]
== `establish-trust-in-target`

Specifies if the target is capable of authenticating to a client. The
values are `NONE`, `SUPPORTED`, or `REQUIRED`.

[[superelements-66]]
=== Superelements

xref:Technical Documentation/Payara Server Documentation/Application Deployment/dd-elements.adoc#transport-config[`transport-config`] (`glassfish-ejb-jar.xml`)

[[subelements-64]]
=== Subelements

none - contains data

[[external-jndi-resource]]
== `external-jndi-resource`

Defines a resource that resides in an external JNDI repository. For
example, a generic Java object could be stored in an LDAP server. An
external JNDI factory must implement the
javax.naming.spi.InitialContextFactory interface.

[[superelements-67]]
=== Superelements

xref:Technical Documentation/Payara Server Documentation/Application Deployment/dd-elements.adoc#resources[`resources`] (`glassfish-resources.xml` and `payara-resources.xml`)

[[subelements-65]]
=== Subelements

The following table describes subelements for the
`external-jndi-resource` element.

.`external-jndi-resource` Subelements
[cols="3,2,6",options="header"]
|===
|Element |Required |Description

a| xref:Technical Documentation/Payara Server Documentation/Application Deployment/dd-elements.adoc#description[`description`]
|zero or one
|Contains a text description of this element.

a| xref:Technical Documentation/Payara Server Documentation/Application Deployment/dd-elements.adoc#property-with-attributes[`property` (with attributes)]
|zero or more
|Specifies a property or a variable.

|===

[[attributes-15]]
=== Attributes

The following table describes attributes for the
`external-jndi-resource` element.

.`external-jndi-resource` Attributes
[cols="3,2,6",options="header"]
|===
|Attribute |Default |Description

|`jndi-name` |none |Specifies the JNDI name for the resource.

|`jndi-lookup-name` |none |Specifies the JNDI lookup name for the
resource.

|`res-type` |none |Specifies the fully qualified type of the resource.

|`factory-class` |none a|
Specifies the fully qualified name of the factory class, which
implements javax.naming.spi.InitialContextFactory .

|`object-type` |`user` a|
(optional) Defines the type of the resource. Allowed values are:

* `system-all` - A system resource for all server instances and the
domain application server.
* `system-admin` - A system resource only for the domain application
server.
* `system-instance` - A system resource for all server instances only.
* `user` - A user resource.

|`enabled` |`true` |(optional) Determines whether this resource is
enabled at runtime.
|===


[[fetched-with]]
== `fetched-with`

Specifies the fetch group configuration for fields and relationships.
The `fetched-with` element has different allowed and default subelements
based on its parent element and the data types of the fields.

* If there is no `fetched-with` subelement of a
xref:Technical Documentation/Payara Server Documentation/Application Deployment/dd-elements.adoc#cmp-field-mapping[`cmp-field-mapping`], and the data type is not BLOB, CLOB,
VARBINARY, LONGVARBINARY, or OTHER, `fetched-with` can have any valid
subelement. The default subelement is as follows: +
[source,xml]
----
<fetched-with><default/></fetched-with>
----
* If there is no `fetched-with` subelement of a
xref:Technical Documentation/Payara Server Documentation/Application Deployment/dd-elements.adoc#cmp-field-mapping[`cmp-field-mapping`], and the data type is BLOB, CLOB,
VARBINARY, LONGVARBINARY, or OTHER, `fetched-with` can have any valid
subelement except `<default/>`. The default subelement is as follows: +
[source,xml]
----
<fetched-with><none/></fetched-with>
----
* If there is no `fetched-with` subelement of a
xref:Technical Documentation/Payara Server Documentation/Application Deployment/dd-elements.adoc#cmr-field-mapping[`cmr-field-mapping`], `fetched-with` can have any valid
subelement. The default subelement is as follows: +
[source,xml]
----
<fetched-with><none/></fetched-with>
----

Managed fields are multiple CMP or CMR fields that are mapped to the same column. A managed field can have any `fetched-with` subelement except `<default/>`.
For additional information, see "xref:ROOT:Technical Documentation/Application Development/container_managed-persistence.adoc#managed-fields[Managed Fields]" in the Payara Server Application Development section.

[[superelements-68]]
=== Superelements

xref:Technical Documentation/Payara Server Documentation/Application Deployment/dd-elements.adoc#cmp-field-mapping[`cmp-field-mapping`], xref:Technical Documentation/Payara Server Documentation/Application Deployment/dd-elements.adoc#cmr-field-mapping[`cmr-field-mapping`] (`sun-cmp-mappings.xml`)

[[subelements-66]]
=== Subelements

The following table describes subelements for the `fetched-with` element.

.`fetched-with` Subelements
[cols="3,2,6",options="header"]
|===
|Element |Required |Description

a| xref:Technical Documentation/Payara Server Documentation/Application Deployment/dd-elements.adoc#default[`default`]
|exactly one subelement is required
|Specifies that a CMP field belongs
to the default hierarchical fetch group, which means it is fetched any
time the bean is loaded from a database. Enables prefetching of a CMR
field.

a| xref:Technical Documentation/Payara Server Documentation/Application Deployment/dd-elements.adoc#level[`level`]
|exactly one subelement is required
|Specifies the level number of a
hierarchical fetch group.

a| xref:Technical Documentation/Payara Server Documentation/Application Deployment/dd-elements.adoc#named-group[`named-group`]
|exactly one subelement is required |Specifies the name of an
independent fetch group.

a| xref:Technical Documentation/Payara Server Documentation/Application Deployment/dd-elements.adoc#none[`none`]
|exactly one subelement is required
|Specifies that this field or
relationship is placed into its own individual fetch group, which means
it is loaded from a database the first time it is accessed in this
transaction.

|===

[[field-name]]
== `field-name`

Specifies the Java identifier of a field. This identifier must match the value of the `field-name` subelement of the `cmp-field` element in the `ejb-jar.xml` file.

[[superelements-69]]
=== Superelements

xref:Technical Documentation/Payara Server Documentation/Application Deployment/dd-elements.adoc#cmp-field-mapping[`cmp-field-mapping`] (`sun-cmp-mappings.xml`)

[[subelements-67]]
=== Subelements

none - contains data

[[finder]]
== `finder`

Describes the finders for CMP 1.1 with a method name and query.

[[superelements-70]]
=== Superelements

xref:Technical Documentation/Payara Server Documentation/Application Deployment/dd-elements.adoc#one-one-finders[`one-one-finders`] (`glassfish-ejb-jar.xml`)

[[subelements-68]]
==== Subelements

The following table describes subelements for the `finder` element.

.`finder` Subelements
[cols="3,2,6",options="header"]
|===
|Element |Required |Description

a| xref:Technical Documentation/Payara Server Documentation/Application Deployment/dd-elements.adoc#method-name[`method-name`]
|only one
|Specifies the method name for the finder.

a| xref:Technical Documentation/Payara Server Documentation/Application Deployment/dd-elements.adoc#query-params[`query-params`]
|zero or one
|Specifies the query parameters for the CMP 1.1 finder.

a| xref:Technical Documentation/Payara Server Documentation/Application Deployment/dd-elements.adoc#query-filter[`query-filter`]
|zero or one
|Specifies the query filter for the CMP 1.1 finder.

a| xref:Technical Documentation/Payara Server Documentation/Application Deployment/dd-elements.adoc#query-variables[`query-variables`]
|zero or one
|Specifies variables in query expression for the CMP 1.1 finder.

a| xref:Technical Documentation/Payara Server Documentation/Application Deployment/dd-elements.adoc#query-ordering[`query-ordering`]
|zero or one
|Specifies the query ordering for the CMP 1.1 finder.

|===


[[flush-at-end-of-method]]
== `flush-at-end-of-method`

Specifies the methods that force a database flush after execution. Applicable to entity beans.

[[superelements-71]]
=== Superelements

xref:Technical Documentation/Payara Server Documentation/Application Deployment/dd-elements.adoc#ejb[`ejb`] (`glassfish-ejb-jar.xml`)

[subelements-69]]
=== Subelements

The following table describes subelements for the `flush-at-end-of-method` element.

.`flush-at-end-of-method` Subelements
[cols="3,2,6",options="header"]
|===
|Element |Required |Description

a| xref:Technical Documentation/Payara Server Documentation/Application Deployment/dd-elements.adoc#method[`method`]
|one or more
|Specifies a bean method.

|===

[[gen-classes]]
== `gen-classes`

Specifies all the generated class names for a bean.

NOTE: This value is automatically generated by the server at deployment or redeployment time. Do not specify it or change it after deployment.

[[superelements-72]]
=== Superelements

xref:Technical Documentation/Payara Server Documentation/Application Deployment/dd-elements.adoc#ejb[`ejb`] (`glassfish-ejb-jar.xml`)

[[subelements-70]]
=== Subelements

The following table describes subelements for the `gen-classes` element.

.`gen-classes` Subelements
[cols="3,2,6",options="header"]
|===
|Element |Required |Description

a| xref:Technical Documentation/Payara Server Documentation/Application Deployment/dd-elements.adoc#remote-impl[`remote-impl`]
|zero or one
|Specifies the fully-qualified class name of the generated `EJBObject` impl class.

a| xref:Technical Documentation/Payara Server Documentation/Application Deployment/dd-elements.adoc#local-impl[`local-impl`]
|zero or one
|Specifies the fully-qualified class name of the generated `EJBLocalObject` impl class.

a| xref:Technical Documentation/Payara Server Documentation/Application Deployment/dd-elements.adoc#remote-home-impl[`remote-home-impl`]
|zero or one |Specifies the fully-qualified class name of the generated `EJBHome` impl class.

a| xref:Technical Documentation/Payara Server Documentation/Application Deployment/dd-elements.adoc#local-home-impl[`local-home-impl`]
|zero or one
|Specifies the fully-qualified class name of the generated `EJBLocalHome` impl class.

|===


[[glassfish-application]]
== `glassfish-application`

Defines the Payara Server specific configuration for an application. This is the root element; there can only be one `glassfish-application` element in a `glassfish-application.xml` file. See xref:Technical Documentation/Payara Server Documentation/Application Deployment/dd-files.adoc#glassfish-application.xml[The glassfish-application.xml File].

[[superelements-73]]
=== Superelements

none

[[subelements-71]]
=== Subelements

The following table describes subelements for the `glassfish-application` element.

.`glassfish-application` Subelements
[cols="3,2,6",options="header"]
|===
|Element |Required |Description

a| xref:Technical Documentation/Payara Server Documentation/Application Deployment/dd-elements.adoc#web[`web`]
|zero or more
|Specifies the application's web tier configuration.

a| xref:Technical Documentation/Payara Server Documentation/Application Deployment/dd-elements.adoc#pass-by-reference[`pass-by-reference`]
|zero or one
|Determines whether EJB modules use pass-by-value or pass-by-reference semantics.

a| xref:Technical Documentation/Payara Server Documentation/Application Deployment/dd-elements.adoc#unique-id[`unique-id`]
|zero or one
|Contains the unique ID for the application.

a| xref:Technical Documentation/Payara Server Documentation/Application Deployment/dd-elements.adoc#security-role-mapping[`security-role-mapping`]
|zero or more
|Maps a role in the corresponding Jakarta EE XML file to a user or group.

a| xref:Technical Documentation/Payara Server Documentation/Application Deployment/dd-elements.adoc#realm[`realm`]
|zero or one
|Specifies an authentication realm.

a| xref:Technical Documentation/Payara Server Documentation/Application Deployment/dd-elements.adoc#ejb-ref[`ejb-ref`]
|zero or more
| Maps the absolute JNDI name to the `ejb-ref` in the
corresponding Jakarta EE XML file.

a| xref:Technical Documentation/Payara Server Documentation/Application Deployment/dd-elements.adoc#resource-ref[`resource-ref`]
|zero or more
|Maps the absolute JNDI name to the `resource-ref` in the corresponding Jakarta EE XML file.

a| xref:Technical Documentation/Payara Server Documentation/Application Deployment/dd-elements.adoc#resource-env-ref[`resource-env-ref`]
|zero or more
|Maps the absolute JNDI name to the `resource-env-ref` in
the corresponding Jakarta EE XML file.

a| xref:Technical Documentation/Payara Server Documentation/Application Deployment/dd-elements.adoc#service-ref[`service-ref`]
|zero or more
|Specifies runtime settings for a web service reference.

a| xref:Technical Documentation/Payara Server Documentation/Application Deployment/dd-elements.adoc#message-destination-ref[`message-destination-ref`]
|zero or more
|Specifies the name of a physical message destination.

a| xref:Technical Documentation/Payara Server Documentation/Application Deployment/dd-elements.adoc#message-destination[`message-destination`]
|zero or more
|Specifies the name of a logical message destination.

a| xref:Technical Documentation/Payara Server Documentation/Application Deployment/dd-elements.adoc#archive-name[`archive-name`]
|zero or one
|Specifies the name of the archive file.

a| xref:Technical Documentation/Payara Server Documentation/Application Deployment/dd-elements.adoc#compatibility[`compatibility`]
|zero or one
|Specifies the Payara Server release with which to be backward compatible in terms of JAR visibility requirements for applications.

a| xref:Technical Documentation/Payara Server Documentation/Application Deployment/dd-elements.adoc#keep-state[`keep-state`]
|zero or one
|Retains web sessions, stateful session bean instances, and persistently created EJB timers across redeployments.

a| xref:Technical Documentation/Payara Server Documentation/Application Deployment/dd-elements.adoc#version-identifier[`version-identifier`]
|zero or one
|Contains version information for an application.

|===

[[glassfish-application-client]]
=== glassfish-application-client

Defines the Payara Server specific configuration for an application client. This is the root element; there can only be one
`glassfish-application-client` element in a `glassfish-application-client.xml` file. See xref:Technical Documentation/Payara Server Documentation/Application Deployment/dd-files.adoc#the-glassfish-application-client.xml-file[The glassfish-application-client.xml file].

[[superelements-74]]
=== Superelements

none

[[subelements-72]]
=== Subelements

The following table describes subelements for the `glassfish-application-client` element.

.`glassfish-application-client` subelements
[cols="3,2,6",options="header"]
|===
|Element |Required |Description

a|  xref:Technical Documentation/Payara Server Documentation/Application Deployment/dd-elements.adoc#ejb-ref[`ejb-ref`]
|zero or more
|Maps the absolute JNDI name to the `ejb-ref` in the corresponding Jakarta EE XML file.

a| xref:Technical Documentation/Payara Server Documentation/Application Deployment/dd-elements.adoc#resource-ref[`resource-ref`]
|zero or more
|Maps the absolute JNDI name to the `resource-ref` in the corresponding Jakarta EE XML file.

a| xref:Technical Documentation/Payara Server Documentation/Application Deployment/dd-elements.adoc#resource-env-ref[`resource-env-ref`]
|zero or more
|Maps the absolute JNDI name to the `resource-env-ref` in
the corresponding Jakarta EE XML file.

a| xref:Technical Documentation/Payara Server Documentation/Application Deployment/dd-elements.adoc#service-ref[`service-ref`]
|zero or more
|Specifies runtime settings for a web service reference.

a| xref:Technical Documentation/Payara Server Documentation/Application Deployment/dd-elements.adoc#message-destination-ref[`message-destination-ref`]
|zero or more
|Specifies the name of a physical message destination.

a| xref:Technical Documentation/Payara Server Documentation/Application Deployment/dd-elements.adoc#message-destination[`message-destination`]
|zero or more
|Specifies the name of a logical message destination.

a| xref:Technical Documentation/Payara Server Documentation/Application Deployment/dd-elements.adoc#java-web-start-access[`java-web-start-access`]
|zero or one
|Specifies changes to default Java Web Start parameters.

a| xref:Technical Documentation/Payara Server Documentation/Application Deployment/dd-elements.adoc#version-identifier[`version-identifier`]
|zero or one
|Contains version information for an application client.

|===

[[glassfish-ejb-jar]]
== `glassfish-ejb-jar`

Defines the Payara Server specific configuration for an EJB JAR file.
This is the root element; there can only be one `glassfish-ejb-jar` element in a `glassfish-ejb-jar.xml` file.

[[superelements-75]]
=== Superelements

none

[[subelements-73]]
=== Subelements

The following table describes subelements for the `glassfish-ejb-jar` element.

.`glassfish-ejb-jar` Subelements
[cols="3,2,6",options="header"]
|===
|Element |Required |Description

a| xref:Technical Documentation/Payara Server Documentation/Application Deployment/dd-elements.adoc#security-role-mapping[`security-role-mapping`]
|zero or more
|Maps a role in the corresponding Jakarta EE XML file to a user or group.

a| xref:Technical Documentation/Payara Server Documentation/Application Deployment/dd-elements.adoc#enterprise-beans[`enterprise-beans`]
|only one
|Describes all the runtime properties for an EJB JAR file in the application.

a| xref:Technical Documentation/Payara Server Documentation/Application Deployment/dd-elements.adoc#compatibility[`compatibility`]
|zero or one
|Specifies the Payara Server release with which to be backward compatible in terms of JAR visibility requirements for applications.

a| xref:Technical Documentation/Payara Server Documentation/Application Deployment/dd-elements.adoc#disable-nonportable-jndi-names[`disable-nonportable-jndi-names`]
|zero or one
|Disables Payara Server specific JNDI names.

a| xref:Technical Documentation/Payara Server Documentation/Application Deployment/dd-elements.adoc#keep-state[`keep-state`]
|zero or one
|Retains stateful session bean instances and persistently created EJB timers across redeployments.

a| xref:Technical Documentation/Payara Server Documentation/Application Deployment/dd-elements.adoc#version-identifier[`version-identifier`]
|zero or one
|Contains version information for an EJB module.

|===

[[glassfish-web-app]]
== `glassfish-web-app` or `payara-web-app`

Defines Payara Server specific configuration for a web module. This
is the root element; there can only be one `glassfish-web-app` element
in a `glassfish-web.xml` and `payara-web.xml` file. See xref:Technical Documentation/Payara Server Documentation/Application Deployment/dd-files.adoc#glassfish-web.xml[The glassfish-web.xml File].

[[superelements-76]]
=== Superelements

none

[[subelements-74]]
=== Subelements

The following table describes subelements for the `glassfish-web-app` element.

.`glassfish-web-app` Subelements
[cols="3,2,6",options="header"]
|===
|Element |Required |Description

a| xref:Technical Documentation/Payara Server Documentation/Application Deployment/dd-elements.adoc#context-root[`context-root`]
|zero or one
|Contains the web context root for the web module.

a| xref:Technical Documentation/Payara Server Documentation/Application Deployment/dd-elements.adoc#security-role-mapping[`security-role-mapping`]
|zero or more
|Maps roles to users or groups in the currently active realm.

a| xref:Technical Documentation/Payara Server Documentation/Application Deployment/dd-elements.adoc#servlet[`servlet`]
|zero or more
|Specifies a principal name for a servlet, which is used for the `run-as` role defined in `web.xml`.

a| xref:Technical Documentation/Payara Server Documentation/Application Deployment/dd-elements.adoc#idempotent-url-pattern[`idempotent-url-pattern`]
|zero or more
|Specifies a URL pattern for idempotent requests.

a| xref:Technical Documentation/Payara Server Documentation/Application Deployment/dd-elements.adoc#session-config[`session-config`]
|zero or one
|Specifies session manager, session cookie, and other session-related information.

a| xref:Technical Documentation/Payara Server Documentation/Application Deployment/dd-elements.adoc#ejb-ref[`ejb-ref`]
|zero or more
|Maps the absolute JNDI name to the `ejb-ref` in the corresponding Jakarta EE XML file.

a| xref:Technical Documentation/Payara Server Documentation/Application Deployment/dd-elements.adoc#resource-ref[`resource-ref`]
|zero or more
|Maps the absolute JNDI name to the `resource-ref` in the
corresponding Jakarta EE XML file.

a| xref:Technical Documentation/Payara Server Documentation/Application Deployment/dd-elements.adoc#resource-env-ref[`resource-env-ref`]
|zero or more
|Maps the absolute JNDI name to the `resource-env-ref` in the corresponding Jakarta EE XML file.

a| xref:Technical Documentation/Payara Server Documentation/Application Deployment/dd-elements.adoc#service-ref[`service-ref`]
|zero or more
|Specifies runtime settings for a web service reference.

a| xref:Technical Documentation/Payara Server Documentation/Application Deployment/dd-elements.adoc#message-destination-ref[`message-destination-ref`]
|zero or more
|Specifies the name of a physical message destination.

a| xref:Technical Documentation/Payara Server Documentation/Application Deployment/dd-elements.adoc#cache[`cache`]
|zero or one
|Configures caching for web application components.

a| xref:Technical Documentation/Payara Server Documentation/Application Deployment/dd-elements.adoc#class-loader[`class-loader`]
|zero or one
|Specifies class loader configuration information.

a| xref:Technical Documentation/Payara Server Documentation/Application Deployment/dd-elements.adoc#jsp-config[`jsp-config`]
|zero or one
|Specifies JSP configuration information.

a| xref:Technical Documentation/Payara Server Documentation/Application Deployment/dd-elements.adoc#locale-charset-info[`locale-charset-info`]
|zero or one
|Deprecated. Use the `parameter-encoding` subelement of `glassfish-web-app` instead.

a| xref:Technical Documentation/Payara Server Documentation/Application Deployment/dd-elements.adoc#parameter-encoding[`parameter-encoding`]
|zero or one
|Determines the default request character encoding and how the web container decodes parameters from forms according to a hidden field value.

a| xref:Technical Documentation/Payara Server Documentation/Application Deployment/dd-elements.adoc#property-with-attributes[`property` (with attributes)]
|zero or more
|Specifies a property, which has a name and a value.

a| xref:Technical Documentation/Payara Server Documentation/Application Deployment/dd-elements.adoc#valve[`valve`]
|zero or more
|Specifies a custom valve.

a| xref:Technical Documentation/Payara Server Documentation/Application Deployment/dd-elements.adoc#message-destination[`message-destination`]
|zero or more
|Specifies the name of a logical message destination.

a| xref:Technical Documentation/Payara Server Documentation/Application Deployment/dd-elements.adoc#webservice-description[`webservice-description`]
|zero or more
|Specifies a name and optional publish location for a web service.

a| xref:Technical Documentation/Payara Server Documentation/Application Deployment/dd-elements.adoc#keep-state[`keep-state`]
|zero or one
|Retains web sessions across redeployments.

a| xref:Technical Documentation/Payara Server Documentation/Application Deployment/dd-elements.adoc#version-identifier[`version-identifier`]
|zero or one
|Contains version information for a web application.

|===

[[attributes-16]]
=== Attributes

The following table describes attributes for the `glassfish-web-app` element.

.`glassfish-web-app` Attributes
[cols="3,2,6",options="header"]
|===
|Attribute |Default |Description

|`error-url` |(blank) |(optional) Not implemented. Do not use.

|`httpservlet-security-provider` |none |(optional) Specifies the `HttpServlet` message layer provider that the web container's servlet `auth-constraint` processing calls.

|===

[[properties-7]]
=== Properties

The following table describes properties for the `glassfish-web-app` element.

.`glassfish-web-app` Properties
[cols="3,2,6",options="header"]
|===
|Property |Default |Description

|`allowLinking` |`false` a|
If `true`, resources in this web application that are symbolic links are served. You can also define this property for a virtual server.
Web applications on the virtual server that do not define this property use the virtual server's value.
For details, see xref:Technical Documentation/Payara Server Documentation/Command Reference/create-virtual-server.adoc[`create-virtual-server`(1)].

CAUTION: Setting this property to `true` on Windows systems exposes JSP source code.

|`alternatedocroot_n` |none a|
Specifies an alternate document root (docroot), where n is a positive integer that allows specification of more than one. Alternate docroots allow web applications to serve requests for certain resources from outside their own docroot, based on whether those requests match one (or more) of the URI patterns of the web application's alternate docroots. +

If a request matches an alternate docroot's URI pattern, it is mapped to the alternate docroot by appending the request URI (minus the web application's context root) to the alternate docroot's physical location (directory).
If a request matches multiple URI patterns, the alternate docroot is determined according to the following precedence order:

* Exact match
* Longest path match
* Extension match

For example, the following properties specify three alternate docroots.
The URI pattern of the first alternate docroot uses an exact match, whereas the URI patterns of the second and third alternate docroots use extension and longest path prefix matches, respectively.

[source,xml]
----
<glassfish-web-app>
    <property name="alternatedocroot_1"  value="from=/my.jpg dir=/srv/images/jpg"/>
    <property name="alternatedocroot_2"  value="from=*.jpg dir=/srv/images/jpg"/>
    <property name="alternatedocroot_3" value="from=/jpg/* dir=/src/images"/>
</glassfish-web-app>
----

The `value` of each alternate docroot has two components: The first component, `from`, specifies the alternate docroot's URI pattern,
and  the second component, `dir`, specifies the alternate docroot's physical location (directory). Spaces are allowed in the `dir` component.

You can set this property for all the web applications on a specific virtual server. For details, see xref:Technical Documentation/Payara Server Documentation/Command Reference/create-virtual-server.adoc[`create-virtual-server`].

|`valve_n` |none a|
This property is deprecated. Use the xref:Technical Documentation/Payara Server Documentation/Application Deployment/dd-elements.adoc#valve[`valve`] subelement instead.

Specifies a fully qualified class name of a custom valve, where n is a positive integer that allows specification of more than one.
The valve class must implement the org.apache.catalina.Valve interface from Tomcat or previous Payara Server releases, or the org.glassfish.web.valve.GlassFishValve interface from the current Payara Server release. For example:

[source,xml]
----
<property name="valve_1" 
   value="org.glassfish.extension.Valve"/>
----

You can set this property for all the web applications on a specific
virtual server. For details, see xref:Technical Documentation/Payara Server Documentation/Command Reference/create-virtual-server.adoc[`create-virtual-server`].

|`listener_n` |none a|
Specifies a fully qualified class name of a custom Catalina listener,
where n is a positive integer that allows specification of more than
one. The listener class must implement the
org.apache.catalina.ContainerListener,
org.apache.catalina.LifecycleListener, or
org.apache.catalina.InstanceListener interface. For example:

[source,xml]
----
<property name="listener_1" 
   value="org.glassfish.extension.MyLifecycleListener"/>
----

You can set this property for all the web applications on a specific
virtual server. For details, see xref:Technical Documentation/Payara Server Documentation/Command Reference/create-virtual-server.adoc[`create-virtual-server`].

|`crossContextAllowed` |`true` |If `true`, allows this web application to access the contexts of other web applications using the `ServletContext.getContext()` method.

|`relativeRedirectAllowed` |`false` |If `true`, allows this web application to send a relative URL to the client using `HttpServletResponse.sendRedirect()`, and instructs the web container not to translate any relative URLs to fully qualified ones.

|`reuseSessionID` |`false` |If `true`, sessions generated for this web application use the session ID specified in the request.

|`securePagesWithPragma` |`true` a| Set this property to `false` to ensure that for this web application file downloads using SSL work properly in Internet Explorer.

You can set this property for all the web applications on a specific
virtual server. For details, see xref:Technical Documentation/Payara Server Documentation/Command Reference/create-virtual-server.adoc[`create-virtual-server`(1)].

|`singleThreadedServletPoolSize` |`5` |Specifies the maximum number of servlet instances allocated for each `SingleThreadModel` servlet in the web application.

|`tempdir` a| `domain-dir/generated/app-name`

or

`domain-dir/generated/module-name`

 |Specifies a temporary directory for use by this web module. This value
is used to construct the value of the `javax.servlet.context.tempdir`
context attribute. Compiled JSP files are also placed in this directory.

|`useResponseCTForHeaders` |`false` |If `true`, response headers are encoded using the response's charset instead of the default (UTF-8).

|===

[[group-map]]
== `group-map`

Maps an EIS group to a group defined in the Payara Server domain.

[[superelements-77]]
=== Superelements

xref:Technical Documentation/Payara Server Documentation/Application Deployment/dd-elements.adoc#work-security-map[`work-security-map`] (`glassfish-resources.xml` and `payara-resources.xml`)

[[subelements-75]]
=== Subelements

none

[[attributes-17]]
=== Attributes

The following table describes attributes for the `group-map` element.

.`group-map` Attributes
[cols="3,2,6",options="header"]
|===
|Attribute |Default |Description

|`eis-group` |none |Specifies an EIS group.

|`mapped-group` |none |Specifies a group defined in the Payara Server domain.

|===

[[group-name]]
== `group-name`

Specifies a group name in the current realm.

[[superelements-78]]
=== Superelements

xref:Technical Documentation/Payara Server Documentation/Application Deployment/dd-elements.adoc#security-role-mapping[`security-role-mapping`] (`glassfish-application.xml`, `glassfish-web.xml` and `payara-web.xml`, `glassfish-ejb-jar.xml`)

[[subelements-76]]
=== Subelements

none - contains data

[[http-method]]
=== `http-method`

Specifies an HTTP method that is eligible for caching. The default is `GET`.

[[superelements-79]]
=== Superelements

xref:Technical Documentation/Payara Server Documentation/Application Deployment/dd-elements.adoc#cache-mapping[`cache-mapping`] (`glassfish-web.xml` and `payara-web.xml`)

[[subelements-77]]
=== Subelements

none - contains data

[[idempotent-url-pattern]]
== `idempotent-url-pattern`

Specifies a URL pattern for idempotent requests.

[[superelements-80]]
=== Superelements

xref:Technical Documentation/Payara Server Documentation/Application Deployment/dd-elements.adoc#glassfish-web-app[`glassfish-web-app`] (`glassfish-web.xml` and `payara-web.xml`)

[[subelements-78]]
=== Subelements

none

[[attributes-18]]
=== Attributes

The following table describes attributes for the `idempotent-url-pattern` element.

.`idempotent-url-pattern` Attributes
[cols="3,2,6",options="header"]
|===
|Attribute |Default |Description

|`url-pattern` |none |Specifies a URL pattern, which can contain wildcards. The URL pattern must conform to the mappings specified in section 12.2 of the Servlet 6.0 specification.

|`no-of-retries` |`-1` |(optional) Specifies the number of times the load balancer retries an idempotent request. A value of `-1` indicates infinite retries.

|===

[[example-6]]
=== Example

The following example specifies that all requests for the URI `sun-java/*` are idempotent.

[source,xml]
----
<idempotent-url-pattern url-pattern="sun_java/*" no-of-retries="10"/>
----

[[integrity]]
== `integrity`

Specifies if the target supports integrity-protected messages. The values are `NONE`, `SUPPORTED`, or `REQUIRED`.

[[superelements-81]]
=== Superelements

xref:Technical Documentation/Payara Server Documentation/Application Deployment/dd-elements.adoc#transport-config[`transport-config`] (`glassfish-ejb-jar.xml`)

[[subelements-79]]
=== Subelements

none - contains data

[[ior-security-config]]
== `ior-security-config`

Specifies the security information for the interoperable object reference (IOR).

[[superelements-82]]
=== Superelements

xref:Technical Documentation/Payara Server Documentation/Application Deployment/dd-elements.adoc#ejb[`ejb`] (`glassfish-ejb-jar.xml`)

[[subelements-80]]
=== Subelements

The following table describes subelements for the `ior-security-config` element.

.`ior-security-config` Subelements
[cols="3,2,6",options="header"]
|===
|Element |Required |Description

a| xref:Technical Documentation/Payara Server Documentation/Application Deployment/dd-elements.adoc#transport-config[`transport-config`]
|zero or one
|Specifies the security information for transport.

a| xref:Technical Documentation/Payara Server Documentation/Application Deployment/dd-elements.adoc#as-context[`as-context`]
|zero or one
|Specifies the authentication mechanism used to authenticate the client. If specified, it is `USERNAME_PASSWORD`.

a| xref:Technical Documentation/Payara Server Documentation/Application Deployment/dd-elements.adoc#sas-context[`sas-context`]
|zero or one
|Describes the sas-context fields.

|===

[[is-cache-overflow-allowed]]
== `is-cache-overflow-allowed`

This element is deprecated. Do not use.

[[superelements-83]]
=== Superelements

xref:Technical Documentation/Payara Server Documentation/Application Deployment/dd-elements.adoc#bean-cache[`bean-cache`] (`glassfish-ejb-jar.xml`)

[[is-one-one-cmp]]
== `is-one-one-cmp`

This element is not used.

[[superelements-84]]
=== Superelements

xref:Technical Documentation/Payara Server Documentation/Application Deployment/dd-elements.adoc#cmp[`cmp`] (`glassfish-ejb-jar.xml`)

[[is-read-only-bean]]
=== `is-read-only-bean`

Specifies that this entity bean is a read-only bean if `true`. If this element is absent, the default value of `false` is used.

[[superelements-85]]
=== Superelements

xref:Technical Documentation/Payara Server Documentation/Application Deployment/dd-elements.adoc#ejb[`ejb`] (`glassfish-ejb-jar.xml`)

[[subelements-81]]
=== Subelements

none - contains data

[[java-method]]
== `java-method`

Specifies a method.

[[superelements-86]]
=== Superelements

xref:Technical Documentation/Payara Server Documentation/Application Deployment/dd-elements.adoc#message[`message`] (`glassfish-web.xml` and `payara-web.xml`, `glassfish-ejb-jar.xml`, `glassfish-application-client.xml`)

[[subelements-82]]
=== Subelements

The following table describes subelements for the `java-method` element.

.`java-method` Subelements
[cols="3,2,6",options="header"]
|===
|Element |Required |Description

a| xref:Technical Documentation/Payara Server Documentation/Application Deployment/dd-elements.adoc#method-name[`method-name`]
|only one
|Specifies a method name.

a| xref:Technical Documentation/Payara Server Documentation/Application Deployment/dd-elements.adoc#method-params[`method-params`]
|zero or one |Specifies fully qualified Java type names of method parameters.

|===


[[java-web-start-access]]
== `java-web-start-access`

Specifies changes to default Java Web Start parameters for an embedded or stand-alone application client module.

[[superelements-87]]
=== Superelements

xref:Technical Documentation/Payara Server Documentation/Application Deployment/dd-elements.adoc#glassfish-application-client[`glassfish-application-client`] (`glassfish-application-client.xml`)

[[subelements-83]]
=== Subelements

The following table describes subelements for the `java-web-start-access` element.

.`java-web-start-access` subelements
[cols="3,2,6",options="header"]
|===
|Element |Required |Description

a| xref:Technical Documentation/Payara Server Documentation/Application Deployment/dd-elements.adoc#context-root[`context-root`]
|zero or one a| Contains the context root for the Java Web Start enabled application client module. If none is specified, a default is generated. +

The default for a web module is as follows:

[source,text]
----
http://host:port/app-name/relative-URI-to-appclient-jar
----

The default for a stand-alone application client module is as follows:

[source,text]
----
http://host:port/module-name
----

If the `module-name` is not specified during deployment, the name of the EAR or JAR file without the extension is used.
If the web module is not in EAR or JAR file format, a name is generated and written to the server log.

a| xref:Technical Documentation/Payara Server Documentation/Application Deployment/dd-elements.adoc#eligible[`eligible`]
|zero or one
|Specifies whether the application client module is eligible to be Java Web Start enabled. Allowed values are `true` (the default) and `false`.

a| xref:Technical Documentation/Payara Server Documentation/Application Deployment/dd-elements.adoc#vendor[`vendor`]
|zero or one
|Specifies the name of the vendor as it appears in Java Web Start download and launch screens. The default value is `Application Client`.

a| xref:Technical Documentation/Payara Server Documentation/Application Deployment/dd-elements.adoc#jnlp-doc[`jnlp-doc`]
|zero or one
|Specifies the name of a custom JNLP file. If none is specified, a default JNLP file is generated.

|===

[[jaxrs-roles-allowed-enabled]]
== `jaxrs-roles-allowed-enabled`

Payara Server and Micro both support using the `@RolesAllowed` annotation out of the box to secure JAX-RS resources.

In some cases this may clash with existing code that interprets the same annotation using custom code.

The out-of-the-box support of `@RolesAllowed` for JAX-RS resources can be switched off by setting the `<jaxrs-roles-allowed-enabled>` tag in `WEB-INF/glassfish-web.xml` of a war archive to `false`. E.g.

[source, xml]
----
<jaxrs-roles-allowed-enabled>false</jaxrs-roles-allowed-enabled>
----

[[superelements-228]]
=== Superelements

xref:Technical Documentation/Payara Server Documentation/Application Deployment/dd-elements.adoc#glassfish-web-app[`glassfish-web-app or payara-web-app`] (`glassfish-web-app.xml`)
[[subelements-218]]
=== Subelements
none

[[jdbc-connection-pool]]
== `jdbc-connection-pool`

Defines the attributes and properties that are required for creating a JDBC connection pool.

[[superelements-88]]
=== Superelements

xref:Technical Documentation/Payara Server Documentation/Application Deployment/dd-elements.adoc#resources[`resources`] (`glassfish-resources.xml` and `payara-resources.xml`)

[[subelements-84]]
=== Subelements

The following table describes subelements for the `jdbc-connection-pool` element.

.`jdbc-connection-pool` Subelements
[cols="3,2,6",options="header"]
|===
|Element |Required |Description

a| xref:Technical Documentation/Payara Server Documentation/Application Deployment/dd-elements.adoc#description[`description`]
|zero or one
|Contains a text description of this element.

a| xref:Technical Documentation/Payara Server Documentation/Application Deployment/dd-elements.adoc#property-with-attributes[`property` (with attributes)]
|zero or more
|Specifies a property or a variable.

|===

[[attributes-19]]
=== Attributes

The following table describes attributes for the `jdbc-connection-pool` element.
Changing the following attributes requires a server restart or the redeployment or disabling and re-enabling of applications that refer to the resource: `datasource-classname`, `associate-with-thread`, `lazy-connection-association`, and `lazy-connection-enlistment`.

.`jdbc-connection-pool` Attributes
[cols="3,2,6",options="header"]
|===
|Attribute |Default |Description

|`name` |none |Specifies the name of the connection pool. Axref:dd-elements.adoc#jdbc-resource[`jdbc-resource`] element's `pool-name` attribute refers to this `name`.

|`datasource-classname` |none |(optional) Specifies the class name of the associated vendor-supplied data source. This class must implement javax.sql.DataSource, javax.sql.XADataSource, javax.sql.ConnectionPoolDatasource , or a combination.

|`res-type` |none |(optional) Specifies the interface the data source class implements.
The value of this attribute can be javax.sql.DataSource, javax.sql.XADataSource , javax.sql.ConnectionPoolDatasource , or java.sql.Driver.
To support configuration of JDBC drivers and applications that use java.sql.Driver implementations, set this attribute to java.sql.Driver.
This attribute must be specified to avoid ambiguity when a data source class implements two or more of these interfaces or when a `driver-classname` is specified.
An error occurs if this attribute has a legal value and the
indicated interface is not implemented by the data source class.

|`driver-classname` |none |(optional) Specifies the vendor-supplied JDBC driver class name. This driver must implement the java.sql.Driver interface.

|`ping` |`false` |(optional) Specifies whether to ping the pool during pool creation or reconfiguration to identify and warn of any erroneous attribute values.

|`steady-pool-size` |`8` |(optional) Specifies the initial and minimum number of connections maintained in the pool.

|`max-pool-size` |`32` |(optional) Specifies the maximum number of connections that can be created to satisfy client requests.

|`max-wait-time-in-millis` |`60000` |(optional) Specifies the amount of time, in milliseconds, that the caller is willing to wait for a connection. If `0`, the caller is blocked indefinitely until a resource is available or an error occurs.

|`pool-resize-quantity` |`2` a| (optional) Specifies the number of idle connections to be destroyed if the existing number of connections is above the `steady-pool-size` (subject to the `max-pool-size` limit).

This is enforced periodically at the `idle-timeout-in-seconds` interval. An idle connection is one that has not been used for a period of `idle-timeout-in-seconds`.
When the pool size reaches `steady-pool-size`, connection removal stops.

|`idle-timeout-in-seconds` |`300` a| (optional) Specifies the maximum time that a connection can remain idle in the pool. After this amount of time, the pool can close this connection.

This timeout value must be kept shorter than the server side (database) timeout value to prevent the accumulation of unusable connections in the application.

|`transaction-isolation-level` |default JDBC driver isolation level a|(optional) Specifies the transaction isolation level on the pooled database connections.
Allowed values are `read-uncommitted`, `read-committed` , `repeatable-read`,  `serializable`, or `snapshot`(snapshot isolation level is only supported by Microsoft SQL Server) .

Applications that change the isolation level on a pooled connection programmatically risk polluting the pool, which can lead to errors. See `is-isolation-level-guaranteed` for more details.

|`is-isolation-level-guaranteed` |`true` |(optional) Applicable only when `transaction-isolation-level` is explicitly set.
If `true`, every connection obtained from the pool is guaranteed to have the desired isolation level.
This might impact performance on some JDBC drivers. Only set this attribute to `false` if you are certain that the hosted applications do not return connections with altered isolation levels.

|`is-connection-validation-required` |`false` |(optional) Specifies whether connections have to be validated before being given to the application. If a resource's validation fails, it is destroyed, and a new resource is created and returned.

|`connection-validation-method` |`table` a|
(optional) Legal values are as follows:

* `auto-commit`, which uses `Connection.setAutoCommit(Connection.getAutoCommit())`
* `meta-data`, which uses `Connection.getMetaData()`
* `table`, which performs a query on a table specified in the `validation-table-name` attribute
* `custom-validation`, which uses a user-defined validation mechanism specified by the custom implementation class in `validation-classname`.

Because many JDBC drivers cache the results of `auto-commit` and `meta-data` calls, they do not always provide reliable validations.
Check with the driver vendor to determine whether these calls are cached or not.

The `table` must exist and be accessible, but it doesn't require any rows. Do not use an existing table that has a large number of rows or a table that is already frequently accessed.

|`validation-table-name` |none |(optional) Specifies the table name to be used to perform a query to validate a connection. This parameter is mandatory if and only if `connection-validation-method` is set to `table`.

|`validation-classname` |none a|(optional) Specifies the custom validation implementation class name. This parameter is mandatory if `connection-validation-method` is set to `custom-validation`.
The classname provided must be accessible to the Payara Server. The specified class must implement the org.glassfish.api.jdbc.ConnectionValidation interface.

Payara Server provides the following custom validation class templates for MSSQL, DB2, and Sybase databases. All of them implement the org.glassfish.api.jdbc.ConnectionValidation interface.

* `org.glassfish.api.jdbc.MSSQLConnectionValidation`
* `org.glassfish.api.jdbc.DB2ConnectionValidation`
* `org.glassfish.api.jdbc.SybaseConnectionValidation`

|`init-sql` |none |(optional) Specifies an SQL string to be executed whenever a connection is created (not reused) in the pool. This initializes the state of the connection.

|`fail-all-connections` |`false` |(optional) If `true`, closes all connections in the pool if a single validation check fails.
This parameter is mandatory if and only if `is-connection-validation-required` is set to `true`.

|`non-transactional-connections` |`false` |(optional) If `true`, non-transactional connections can be made to the JDBC connection pool.
These connections are not automatically enlisted with the transaction manager.

|`allow-non-component-callers` |`false` |(optional) If `true`, non-Java-EE components, such as servlet filters, lifecycle modules, and third party persistence managers, can use this JDBC connection pool.
The returned connection is automatically enlisted with the transaction context obtained from the transaction manager. Standard Jakarta EE components can also use such pools.
Connections obtained by non-component callers are not automatically closed at the end of a transaction by the container. They must be explicitly closed by the caller.

|`validate-atmost-once-period-in-seconds` |`0` a| (optional) Specifies the time interval within which a connection is validated at most once. Minimizes the number of validation calls.

A value of zero implies that Payara Server does not attempt to minimize the number of validation requests by a connection.
That is, a value of zero disables this attribute. As a result, the same connection is validated every time the application acquires the connection.

|`connection-leak-timeout-in-seconds` |`0` a|(optional) Detects potential connection leaks by the application.
A connection that is not returned back to the pool by the application  within the specified period is assumed to be potentially leaking, and a stack trace of the caller is logged.
A zero value disables leak detection. A nonzero value enables leak tracing.

Use this attribute along with `connection-leak-reclaim` to avoid potential connection leaks from the application.

|`connection-leak-reclaim` |`false` |(optional) If `true`, the pool will reclaim a connection after `connection-leak-timeout-in-seconds` occurs.

|`connection-creation-retry-attempts` |`0` |(optional) Specifies the number of attempts to create a new connection in case of a failure.

|`connection-creation-retry-interval-in-seconds` |`10` |(optional) Specifies the time interval between attempts to create a connection when `connection-creation-retry-attempts` is greater than `0`.

|`statement-leak-timeout-in-seconds` |`0` a|(optional) Detects potential statement leaks by the application.
A statement that is not closed by the application within the specified period is assumed to be potentially leaking, and a stack trace of the caller is logged. A zero value disables leak detection. A nonzero value enables leak tracing.

Use this attribute along with `statement-leak-reclaim` to avoid potential statement leaks from the application.

|`statement-leak-reclaim` |`false` |(optional) If `true`, the reclaim of a statement after `statement-leak-timeout-in-seconds` occurs.

|`statement-timeout-in-seconds` |`-1` a| (optional) Sets the query timeout property of a statement to enable termination of abnormally long running queries. The default value of `-1` disables this feature.

An abnormally long running JDBC query executed by an application may leave it in a hanging state unless a timeout is explicitly set on the statement.
This attribute guarantees that all queries automatically time out if not completed within the specified period. When statements are created, the `queryTimeout` is set according to the value specified in this attribute.
This works only when the underlying JDBC driver supports `queryTimeout` for `Statement`, `PreparedStatement`, `CallableStatement`, and `ResultSet`.

|`lazy-connection-enlistment` |`false` |(optional) If `true`, a connection is not enlisted in a transaction until it is used.
If `false`, any connection object available to a transaction is enlisted in the transaction.

|`lazy-connection-association` |`false` |(optional) If `true`, a physical connection is not associated with a logical connection until it is used.
If `false`, a physical connection is associated with a logical connection even before it is used.

|`associate-with-thread` |`false` a| (optional) Specifies whether connections are associated with the thread to enable the thread to reuse the connections. If `true`, allows connections to be saved as `ThreadLocal` in the calling thread.
Connections get reclaimed only when the calling thread dies or when the calling thread is not in use and the pool has run out of connections.
If `false`, the thread must obtain a connection from the pool each time the thread requires a connection. +

This attribute associates connections with a thread such that when the same thread is in need of connections, it can reuse the connections already associated with that thread. In this case, the overhead of getting connections from the pool is avoided.
However, when this value is set to `true`, you should verify that the value of the `max-pool-size` attribute is comparable to the `max-thread-pool-size` attribute of the associated thread pool.
If the `max-thread-pool-size` value is much higher than the `max-pool-size` value, a lot of time is spent associating connections with a new thread after dissociating them from an older one.
Use this attribute in cases where the thread pool should reuse connections to avoid this overhead.

|`match-connections` |`false` a|
(optional) Specifies whether a connection that is selected from the pool should be matched with the connections with certain credentials. If `true`, enables connection matching. You can set to `false` if connections are homogeneous.

If the connection pool is used by applications that have multiple user credentials, `match-connections` must be `true`.
The connection pool matches the request's credential with the connections in the pool and returns a matched connection for use.
For new requests with different credentials, unmatched free connections are automatically purged to provide new connections to satisfy the new requests.
This attribute need not be `true` if it is known that there is only one credential used by the applications and therefore the pool has homogeneous connections.

|`max-connection-usage-count` |`0` |(optional) Specifies the number of times a connections is reused by the pool, after which it is closed. A zero value disables this feature.
By limiting the maximum number of times a connection can be reused, you can avoid statement leaks if the application does not close statements.

|`sql-trace-listeners` |none |(optional) Specifies that SQL statements executed by applications need to be traced. Helps administrators analyze the statements.
Expects as a value a comma-separated list of listener implementation class names. Enables easy filtering of log messages for the SQL statements.
SQL trace listeners must implement the org.glassfish.api.jdbc.SQLTraceListener interface.

|`statement-cache-size` |`0` |(optional) Specifies the number of statements to be cached using the `lru` (Least Recently Used) caching mechanism. The default value of `0` disables statement caching.

|`pooling` |`true` |(optional) If `false`, disables connection pooling.

|`wrap-jdbc-objects` |`true` a|(optional) If `true`, wrapped JDBC objects are returned for `Statement`, `PreparedStatement`, `CallableStatement`, `ResultSet`, and `DatabaseMetaData`.

This option ensures that `Statement.getConnection()` is the same as `DataSource.getConnection()`.
Therefore, this option should be `true` when both `Statement.getConnection()` and `DataSource.getConnection()` are done. The default is `false` to avoid breaking existing applications.

|===

[[payara-server-properties]]
== Payara Server Properties

The following table describes properties for the `jdbc-connection-pool` element that are specific to Payara Server.

.`jdbc-connection-pool` Database Properties
[cols="3,2,6",options="header"]
|===
|Property |Default |Description

|`dynamic-reconfiguration-wait-timeout-in-seconds` |none a| Specifies the timeout for dynamic reconfiguration of the pool.
In-progress connection requests must complete before this timeout expires or they must be retried. New connection requests wait for this
timeout to expire before acquiring connections to the reconfigured pool.
If this property exists and has a positive value, it is enabled. +

If this property is not set and pool reconfiguration results in pool recreation, in-progress connection requests must be retried.

|`number-of-top-queries-to-report` |`10` a| Specifies the number of most frequently used queries to display. For example, the default value of `10` displays the top ten queries. +

This property is disabled when `jdbc-connection-pool` monitoring is set to `LOW` or `OFF`. It is enabled when `jdbc-connection-pool` monitoring is set to `HIGH` and the `sql-trace-listeners` attribute is set.

|`time-to-keep-queries-in-minutes` |`5` a| Specifies the time to retain queries in a cache before they are purged. +

This property is disabled when `jdbc-connection-pool` monitoring is set to `LOW` or `OFF`. It is enabled when `jdbc-connection-pool` monitoring is set to `HIGH` and the `sql-trace-listeners` attribute is set.

|===

[[database-properties]]
=== Database Properties

Most JDBC drivers allow use of standard property lists to specify the user, password, and other resource configuration information.
Although properties are optional with respect to the Payara Server, some properties might be necessary for most databases. For details, see the JDBC 4.0 Standard Extension API.

When properties are specified, they are passed to the vendor's data source class (specified by the `datasource-classname` attribute) as is using setName(value) methods.

The `user` and `password` properties are used as the default principal if container managed authentication is specified and a `default-resource-principal` is not found in the application deployment descriptors.

The following table describes some common properties for the `jdbc-connection-pool` element.

Changing JDBC driver properties requires a server restart.

.`jdbc-connection-pool` Database Properties
[cols="2,5",options="header"]
|===
|Property |Description

|`user` |Specifies the user name for connecting to the database.

|`password` |Specifies the password for connecting to the database.

|`databaseName` |Specifies the database for this connection pool.

|`serverName` |Specifies the database server for this connection pool.

|`port` |Specifies the port on which the database server listens for requests.

|`networkProtocol` |Specifies the communication protocol.

|`roleName` |Specifies the initial SQL role name.

|`datasourceName` |Specifies an underlying XADataSource, or a ConnectionPoolDataSource if connection pooling is done.

|`description` |Specifies a text description.

|`url` |Specifies the URL for this connection pool. Although this is not a standard property, it is commonly used.

|===

[[jdbc-resource]]
== `jdbc-resource`

Defines a JDBC (javax.sql.DataSource) resource.

[[superelements-89]]
=== Superelements

xref:Technical Documentation/Payara Server Documentation/Application Deployment/dd-elements.adoc#resources[`resources`] (`glassfish-resources.xml` and `payara-resources.xml`)

[[subelements-85]]
=== Subelements

The following table describes subelements for the `jdbc-resource` element.

.`jdbc-resource` Subelements
[cols="3,2,6",options="header"]
|===
|Element |Required |Description

a| xref:Technical Documentation/Payara Server Documentation/Application Deployment/dd-elements.adoc#description[`description`]
|zero or one
|Contains a text description of this element.

a| xref:Technical Documentation/Payara Server Documentation/Application Deployment/dd-elements.adoc#property-with-attributes[`property` (with attributes)]
|zero or more
|Specifies a property or a variable.

|===

[[attributes-20]]
=== Attributes

The following table describes attributes for the `jdbc-resource` element.

.`jdbc-resource` Attributes
[cols="3,2,6",options="header"]
|===
|Attribute |Default |Description

|`jndi-name` |none |Specifies the JNDI name for the resource.

|`description` |none |(optional) Specifies a text description of this
element.

|`pool-name` |none |Specifies the `name` of the associated xref:Technical Documentation/Payara Server Documentation/Application Deployment/dd-elements.adoc#jdbc-connection-pool[`jdbc-connection-pool`].

|`object-type` |`user` a| (optional) Defines the type of the resource. Allowed values are:

* `system-all` - A system resource for all server instances and the domain application server.
* `system-admin` - A system resource only for the domain application server.
* `system-instance` - A system resource for all server instances only.
* `user` - A user resource.

|`enabled` |`true` |(optional) Determines whether this resource is enabled at runtime.

|===

[[jms-durable-subscription-name]]
== `jms-durable-subscription-name`

Specifies the durable subscription associated with a message-driven bean class.
Only applies to the Jakarta Messaging Topic Destination type, and only when the message-driven bean deployment descriptor subscription durability is Durable.

[[superelements-90]]
=== Superelements

xref:Technical Documentation/Payara Server Documentation/Application Deployment/dd-elements.adoc#ejb[`ejb`] (`glassfish-ejb-jar.xml`)

[[subelements-86]]
=== Subelements

none - contains data

[[jms-max-messages-load]]
== `jms-max-messages-load`

Specifies the maximum number of messages to load into a Jakarta Messaging session at one time for a message-driven bean to serve. The default is 1.

[[superelements-91]]
=== Superelements

xref:Technical Documentation/Payara Server Documentation/Application Deployment/dd-elements.adoc#ejb[`ejb`] (`glassfish-ejb-jar.xml`)

[[subelements-87]]
=== Subelements

none - contains data

[[jndi-name]]
== `jndi-name`

Specifies the absolute `jndi-name` of a URL resource or a resource.

For entity beans and session beans, this value specifies the global JNDI name of the `EJBHome` object. It is only needed if the entity or session bean exposes a remote view.

For JMS message-driven beans, this is the JNDI name of the JMS resource from which the message-driven bean consumes JMS messages.
This information is alternatively specified within the xref:Technical Documentation/Payara Server Documentation/Application Deployment/dd-elements.adoc#activation-config[`activation-config`] subelement of the xref:Technical Documentation/Payara Server Documentation/Application Deployment/dd-elements.adoc#mdb-resource-adapter[`mdb-resource-adapter`] element.
For more information about JMS resources, see "xref:ROOT:Technical Documentation/Application Development/jms.adoc[Using the Jakarta Messaging]" in the Payara Server Application Development section.

[[superelements-92]]
=== Superelements

xref:Technical Documentation/Payara Server Documentation/Application Deployment/dd-elements.adoc#ejb-ref[`ejb-ref`], xref:Technical Documentation/Payara Server Documentation/Application Deployment/dd-elements.adoc#message-destination[`message-destination`],
xref:Technical Documentation/Payara Server Documentation/Application Deployment/dd-elements.adoc#resource-env-ref[`resource-env-ref`], xref:Technical Documentation/Payara Server Documentation/Application Deployment/dd-elements.adoc#resource-ref[`resource-ref`] (`glassfish-web.xml` and `payara-web.xml`, `glassfish-ejb-jar.xml`,
`glassfish-application-client.xml`); xref:Technical Documentation/Payara Server Documentation/Application Deployment/dd-elements.adoc#cmp-resource[`cmp-resource`], xref:Technical Documentation/Payara Server Documentation/Application Deployment/dd-elements.adoc#ejb[`ejb`], xref:Technical Documentation/Payara Server Documentation/Application Deployment/dd-elements.adoc#mdb-connection-factory[`mdb-connection-factory`] (`glassfish-ejb-jar.xml`)

[[subelements-88]]
=== Subelements

none - contains data

[[jnlp-doc]]
== `jnlp-doc`

Contains the name of a custom JNLP file, which modifies the behavior of a Java Web Start enabled application client module.
If none is specified, a default JNLP file is generated.

The value of this element is a relative path with the following format:

[source,text]
----
[path-to-JAR-in-EAR!]path-to-JNLP-in-JAR
----

The default path-to-JAR-in-EAR is the current application client JAR file. For example, if the JNLP file is in the application client JAR file at `custom/myInfo.jnlp`, the element value would look like this:

[source,xml]
----
<java-web-start-access>
   <jnlp-doc>custom/myInfo.jnlp</jnlp-doc>
</java-web-start-access>
----

If the application client is inside an EAR file, you can place the custom JNLP file inside another JAR file in the EAR.
For example, if the JNLP file is in a JAR file at `other/myLib.jar`, the element value would look like this, with an exclamation point (`!`) separating the path to the JAR from the path in the JAR:

[source,xml]
----
<java-web-start-access>
   <jnlp-doc>other/myLib.jar!custom/myInfo.jnlp</jnlp-doc>
</java-web-start-access>
----

For information about the allowed contents of a custom JNLP file, see "xref:ROOT:Technical Documentation/Application Development/java-clients.adoc#developing-java-clients[Developing Java Clients]" in the Payara Server Application Development section.

[[superelements-93]]
=== Superelements

xref:Technical Documentation/Payara Server Documentation/Application Deployment/dd-elements.adoc#java-web-start-access[`java-web-start-access`] (`glassfish-application-client.xml`)

[[subelements-89]]
=== Subelements

none - contains data

[[jsp-config]]
== `jsp-config`

Specifies JSP configuration information.

[[superelements-94]]
=== Superelements

xref:Technical Documentation/Payara Server Documentation/Application Deployment/dd-elements.adoc#glassfish-web-app[`glassfish-web-app`] (`glassfish-web.xml` and `payara-web.xml`)

[[subelements-90]]
=== Subelements

The following table describes subelements for the `jsp-config` element.

.`jsp-config` Subelements
[cols="3,2,6",options="header"]
|===
|Element |Required |Description

a| xref:Technical Documentation/Payara Server Documentation/Application Deployment/dd-elements.adoc#property-with-attributes[`property` (with attributes)]
|zero or more
|Specifies a property, which has a name and a value.

|===

[[properties-8]]
=== Properties

The default property values are tuned for development of JSP files at the cost of performance. To maximize performance, set `jsp-config` properties to these non-default values:

* `development` - `false` (as an alternative, set to `true` and give `modificationTestInterval` a large value)
* `mappedfile` - `false`
* `trimSpaces` - `true`
* `suppressSmap` - `true`
* `fork` - `false` (on Solaris)
* `classdebuginfo` - `false`

The following table describes properties for the `jsp-config` element.

.`jsp-config` Properties
[cols="3,2,6",options="header"]
|===
|Property |Default |Description

|`checkInterval` |`0` |If `development` is set to `false` and `checkInterval` is greater than zero, background compilations are enabled. The `checkInterval` is the time in seconds between checks to see if a JSP file needs to be recompiled.

|`classdebuginfo` |`true` |Specifies whether the generated Java servlets are compiled with the debug option set (`-g` for `javac`).

|`classpath` |created dynamically based on the current web application |Specifies the classpath to use when compiling generated servlets.

|`compiler` |`javac` a| Specifies the compiler Ant uses to compile JSP files. See the Ant
documentation for more information: https://ant.apache.org/manual/index.html

|`compilerSourceVM` |Depends on Payara Server's Java runtime a| Specifies the JDK release with which source compatibility of the generated servlets is provided. Same as the `-source` release option of `javac`.

|`compilerTargetVM` |Depends on Payara Server's Java runtime a| Specifies the Virtual Machine for the Java platform (JVM software) version for which the servlet class files are generated. Same as the `-target` release option of `javac`.

|`defaultBufferNone` |`false` |If `true`, the default for the `buffer` attribute of the `page` directive is `none`.

|`development` |`true` |If set to `true`, enables development mode, which allows JSP files to be checked for modification.
Specify the frequency at which JSPs are checked using the `modificationTestInterval` property.

|`dumpSmap` |`false` |If set to `true`, dumps SMAP information for JSR 45 debugging to a file. Set to `false` if `suppressSmap` is `true`.

|`enablePooling` |`true` |If set to `true`, tag handler pooling is enabled.

|`enableTldValidation` |`false` |If set to `true`, all Tag Library Descriptor (TLD) files referenced by the web application are validated against their underlying schema or DTD file.

|`errorOnUseBeanInvalidClassAttribute` |`false` |If set to `true`, issues an error when the value of the `class` attribute in a `useBean` action is not a valid bean class.

|`fork` |`true` |Specifies that Ant forks the compiling of JSP files, using a JVM machine separate from the one in which Tomcat is running.

|`genStrAsByteArray` |`true` |If `true`, text strings are generated as bytes (encoded with the page encoding), if the page is not buffered.

|`genStrAsCharArray` |`false` |If set to `true`, generates text strings as `char` arrays, which improves performance in some cases.

|`httpMethods` |`*` for all methods |Specifies a comma separated list of HTTP methods supported by the `JspServlet`.

|`ieClassId` |`clsid:8AD9C840-044E-11D1-B3E9-00805F499D93` |Specifies the Java plug-in COM class ID for Internet Explorer. Used by the `<jsp:plugin>` tags.

|`ignoreJspFragmentErrors` |`false` |If set to `true`, instructs the compiler to ignore any JSP precompilation errors pertaining to statically included JSP segments that, despite not being top level JSP files, use the `.jsp` or `.jspx` extension (instead of the recommended `.jspf`).

|`initialCapacity` |`32` |Specifies the initial capacity of the `HashMap` that maps JSP files to their corresponding servlets.

|`javaEncoding` |`UTF8` a| Specifies the encoding for the generated Java servlet. This encoding is passed to the Java compiler that is used to compile the servlet as well. By default, the web container tries to use `UTF8`. If that fails, it tries to use the `javaEncoding` value.
For encodings, see: `https://docs.oracle.com/javase/8/docs/technotes/guides/intl/encoding.doc.html`

|`keepgenerated` |`true` with JDK 5 and before and for `jspc`, otherwise `false` |If set to `true`, keeps the generated Java files. If `false`, deletes the Java files.

|`mappedfile` |`true` |If set to `true`, generates static content with one print statement per input line, to ease debugging.

|`modificationTestInterval` |`0` |Specifies the frequency in seconds at which JSPs are checked for modification. A value of `0` causes the JSP to be checked on every access. Used only if `development` is set to `true`.

|`reload-interval` |`0` |Specifies the frequency in seconds at which JSP files are checked for modifications.
Setting this value to `0` checks JSP files for modifications on every request. Setting this value to `-1` disables checks for JSP modifications and JSP recompilation.

|`saveBytecode` |`true` for `jspc`, otherwise `false` |If `true`, generated byte code is saved to `.class` files.
This option is meaningful only when the Java compiler API, JSR 199 (available with and used as the default on Java 6) is used for `javac` compilations.

|`scratchdir` |The default work directory for the web application |Specifies the working directory created for storing all the generated code.

|`suppressSmap` |`false` |If set to `true`, generation of SMAP information for JSR 45 debugging is suppressed.

|`trimSpaces` |`false` |If set to `true`, trims white spaces in template text between actions or directives.

|`usePrecompiled` |`false` a| If set to `true`, an accessed JSP file is not compiled. Its precompiled servlet class is used instead.

It is assumed that JSP files have been precompiled, and their corresponding servlet classes have been bundled in the web application's `WEB-INF/lib` or `WEB-INF/classes` directory.

|`xpoweredBy` |`true` |If set to `true`, the X-Powered-By response header is added by the generated servlet.

|===

The default value of the compiler property for this element has changed from 1.5 to 1.8, denoting a change from JDK5 to JDK8.

You can change this to another value by editing the jsp-config element in the glassfish-web.xml file.

[[keep-state]]
== `keep-state`

If set to `true`, retains web sessions, stateful session bean instances, and persistently created EJB timers across redeployments. The `--keepstate` option of the xref:Technical Documentation/Payara Server Documentation/Command Reference/redeploy.adoc[`redeploy`] subcommand takes precedence. The default for both is `false`.

Some changes to an application between redeployments prevent this feature from working properly. For example, do not change the set of instance variables in the SFSB bean class.

For web applications, this feature is applicable only if in the `glassfish-web-app.xml` file the `persistence-type` attribute of the xref:Technical Documentation/Payara Server Documentation/Application Deployment/dd-elements.adoc#session-manager[`session-manager`] element is `file`.

For stateful session bean instances, the persistence type without high availability is set in the server (the `sfsb-persistence-type` attribute) and must be set to `file`, which is the default and recommended value.

If any active web session, SFSB instance, or EJB timer fails to be preserved or restored, none of these will be available when the redeployment is complete. However, the redeployment continues and a warning is logged.

To preserve active state data, Payara Server serializes the data and saves it in memory. To restore the data, the class loader of the newly redeployed application deserializes the data that was previously saved.

[[superelements-95]]
=== Superelements

xref:Technical Documentation/Payara Server Documentation/Application Deployment/dd-elements.adoc#glassfish-application[`glassfish-application`] (`glassfish-application.xml`),
xref:Technical Documentation/Payara Server Documentation/Application Deployment/dd-elements.adoc#glassfish-web-app[`glassfish-web-app`] (`glassfish-web-app.xml`),
xref:Technical Documentation/Payara Server Documentation/Application Deployment/dd-elements.adoc#glassfish-ejb-jar[`glassfish-ejb-jar`] (`glassfish-ejb-jar.xml`)

[[subelements-91]]
=== Subelements

none - contains data

[[key-field]]
== `key-field`

Specifies a component of the key used to look up and extract cache entries. The web container looks for the named parameter, or field, in the specified scope.

If this element is not present, the web container uses the Servlet Path (the path section that corresponds to the servlet mapping that activated the current request). See the Servlet 6.0 specification, section 3.6, for details on the Servlet Path.

[[superelements-96]]
=== Superelements

xref:Technical Documentation/Payara Server Documentation/Application Deployment/dd-elements.adoc#cache-mapping[`cache-mapping`] (`glassfish-web.xml` and `payara-web.xml`)

[[subelements-92]]
=== Subelements

none

[[attributes-21]]
=== Attributes

The following table describes attributes for the `key-field` element.

.`key-field` Attributes
[cols="3,2,6",options="header"]
|===
|Attribute |Default |Description

|`name` |none |Specifies the input parameter name.

|`scope` |`request.parameter` |(optional) Specifies the scope from which the input parameter is retrieved. Allowed values are `context.attribute`, `request.header`, `request.parameter`, `request.cookie`, `session.id`, and `session.attribute`.

|===

[[level]]
== `level`

Specifies the name of a hierarchical fetch group. The name must be an integer. Fields and relationships that belong to a hierarchical fetch group of equal (or lesser) value are fetched at the same time.
The value of level must be greater than zero. Only one is allowed.

[[superelements-97]]
=== Superelements

xref:Technical Documentation/Payara Server Documentation/Application Deployment/dd-elements.adoc#fetched-with[`fetched-with`] (`sun-cmp-mappings.xml`)

[[subelements-93]]
=== Subelements

none - contains data

[[local-home-impl]]
== `local-home-impl`

Specifies the fully-qualified class name of the generated `EJBLocalHome` `impl` class.

NOTE: This value is automatically generated by the server at deployment or redeployment time. Do not specify it or change it after deployment.

[[superelements-98]]
=== Superelements

xref:Technical Documentation/Payara Server Documentation/Application Deployment/dd-elements.adoc#gen-classes[`gen-classes`] (`glassfish-ejb-jar.xml`)

[[subelements-94]]
=== Subelements

none - contains data

[[local-impl]]
== `local-impl`

Specifies the fully-qualified class name of the generated `EJBLocalObject` `impl` class.

NOTE: This value is automatically generated by the server at deployment or redeployment time. Do not specify it or change it after deployment.

[[superelements-99]]
=== Superelements

xref:Technical Documentation/Payara Server Documentation/Application Deployment/dd-elements.adoc#gen-classes[`gen-classes`] (`glassfish-ejb-jar.xml`)

[[subelements-95]]
=== Subelements

none - contains data

[[locale-charset-info]]
== `locale-charset-info`

Deprecated. For backward compatibility only. Use the xref:Technical Documentation/Payara Server Documentation/Application Deployment/dd-elements.adoc#parameter-encoding[`parameter-encoding`] subelement of
xref:Technical Documentation/Payara Server Documentation/Application Deployment/dd-elements.adoc#glassfish-web-app[`glassfish-web-app`] instead. Specifies information about the application's internationalization settings.

[[superelements-100]]
=== Superelements

xref:Technical Documentation/Payara Server Documentation/Application Deployment/dd-elements.adoc#glassfish-web-app[`glassfish-web-app`] (`glassfish-web.xml` and `payara-web.xml`)

[[subelements-96]]
=== Subelements

The following table describes subelements for the `locale-charset-info` element.

.`locale-charset-info` Subelements
[cols="3,2,6",options="header"]
|===
|Element |Required |Description

a| xref:Technical Documentation/Payara Server Documentation/Application Deployment/dd-elements.adoc#locale-charset-map[`locale-charset-map`]
|one or more
|Maps a locale and an agent to a character encoding. Provided for backward compatibility. Used only for request processing, and only if no `parameter-encoding` is defined.

a| xref:Technical Documentation/Payara Server Documentation/Application Deployment/dd-elements.adoc#parameter-encoding[`parameter-encoding`]
|zero or one
|Determines the default request character encoding and how the web container decodes parameters from forms according to a hidden field value.

|===

[[attributes-22]]
=== Attributes

The following table describes attributes for the `locale-charset-info` element.

.`locale-charset-info` Attributes
[cols="3,2,6",options="header"]
|===
|Attribute |Default |Description

|`default-locale` |none |Although a value is required, the value is ignored. Use the `default-charset` attribute of the xref:Technical Documentation/Payara Server Documentation/Application Deployment/dd-elements.adoc#parameter-encoding[`parameter-encoding`] element.

|===

[[locale-charset-map]]
== `locale-charset-map`

Maps locales and agents to character encodings. Provided for backward compatibility.
Used only for request processing. Used only if the character encoding is not specified in the request and cannot be derived from the optional xref:Technical Documentation/Payara Server Documentation/Application Deployment/dd-elements.adoc#parameter-encoding[`parameter-encoding`] element.
For encodings, see `https://docs.oracle.com/javase/8/docs/technotes/guides/intl/encoding.doc.html`.

[[superelements-101]]
=== Superelements

xref:Technical Documentation/Payara Server Documentation/Application Deployment/dd-elements.adoc#locale-charset-info[`locale-charset-info`] (`glassfish-web.xml` and `payara-web.xml`)

[[subelements-97]]
=== Subelements

The following table describes subelements for the `locale-charset-map` element.

.`locale-charset-map` Subelements
[cols="3,2,6",options="header"]
|===
|Element |Required |Description

a| xref:Technical Documentation/Payara Server Documentation/Application Deployment/dd-elements.adoc#description[`description`]
|zero or one
|Specifies an optional text description of a mapping.

|===

[[attributes-23]]
== Attributes

The following table describes attributes for the `locale-charset-map` element.

.`locale-charset-map` Attributes
[cols="3,2,6",options="header"]
|===
|Attribute |Default |Description
|`locale` |none |Specifies the locale name.

|`agent` |none |(optional) Specifies the type of client that interacts with the Payara Server. For a given locale, different agents can have different preferred character encodings.
The value of this attribute must exactly match the value of the `user-agent` HTTP request header  sent by the client.

|`charset` |none |Specifies the character encoding to which the locale maps.

|===

[[example-agents]]
=== Example Agents

The following table specifies example `agent` attribute values.

.Example `agent` Attribute Values
[cols="3,2,6",options="header"]
|===
|Agent |`user-agent` Header and `agent` Attribute Value

|Internet Explorer 5.00 for Windows 2000 |`Mozilla/4.0 (compatible; MSIE 5.01; Windows NT 5.0)`

|Netscape 4.7.7 for Windows 2000 |`Mozilla/4.77 [en] (Windows NT 5.0; U)`

|Netscape 4.7 for Solaris |`Mozilla/4.7 [en] (X11; u; Sun OS 5.6 sun4u)`

|===

[[localpart]]
== `localpart`

Specifies the local part of a QNAME.

[[superelements-102]]
=== Superelements

xref:Technical Documentation/Payara Server Documentation/Application Deployment/dd-elements.adoc#service-qname[`service-qname`],xref:Technical Documentation/Payara Server Documentation/Application Deployment/dd-elements.adoc#wsdl-port[`wsdl-port`] (`glassfish-web.xml` and `payara-web.xml`, `glassfish-ejb-jar.xml`, `glassfish-application-client.xml`)

[[subelements-98]]
=== Subelements

none - contains data

[[lock-when-loaded]]
== `lock-when-loaded`

Places a database update lock on the rows corresponding to the bean whenever the bean is loaded. How the lock is placed is database-dependent. The lock is released when the transaction finishes (commit or rollback).
While the lock is in place, other database users have read access to the bean.

[[superelements-103]]
=== Superelements

xref:Technical Documentation/Payara Server Documentation/Application Deployment/dd-elements.adoc#consistency[`consistency`] (`sun-cmp-mappings.xml`)

[[subelements-99]]
=== Subelements

none - element is present or absent

[[lock-when-modified]]
== `lock-when-modified`

This element is not implemented. Do not use.

[[superelements-104]]
=== Superelements

xref:Technical Documentation/Payara Server Documentation/Application Deployment/dd-elements.adoc#consistency[`consistency`] (`sun-cmp-mappings.xml`)

[[log-service]]
== `log-service`

Specifies configuration settings for the log file.

[[superelements-105]]
=== Superelements

xref:Technical Documentation/Payara Server Documentation/Application Deployment/dd-elements.adoc#client-container[`client-container`] (`sun-acc.xml`)

[[subelements-100]]
=== Subelements

The following table describes subelements for the `log-service` element.

.`log-service` subelement
[cols="3,2,6",options="header"]
|===
|Element |Required |Description

a| xref:Technical Documentation/Payara Server Documentation/Application Deployment/dd-elements.adoc#property-with-attributes[`property` (with attributes)]
|zero or more
|Specifies a property, which has a name and a value.

|===

[[attributes-24]]
=== Attributes

The following table describes attributes for the `log-service` element.

.`log-service` attributes
[cols="3,2,6",options="header"]
|===
|Attribute |Default |Description

|`log-file` |`your-ACC-dir/logs/client.log` |(optional) Specifies the file where the application client container logging information is stored.

|`level` |`SEVERE` |(optional) Sets the base level of severity. Messages at or above this setting get logged to the log file.

|===

[[login-config]]
== `login-config`

Specifies the authentication configuration for an EJB web service endpoint. Not needed for servlet web service endpoints. A servlet's security configuration is contained in the `web.xml` file.

[[superelements-106]]
=== Superelements

xref:Technical Documentation/Payara Server Documentation/Application Deployment/dd-elements.adoc#webservice-endpoint[`webservice-endpoint`] (`glassfish-web.xml` and `payara-web.xml`, `glassfish-ejb-jar.xml`)

[[subelements-101]]
=== Subelements

The following table describes subelements for the `login-config` element.

.`login-config` subelements
[cols="3,2,6",options="header"]
|===
|Element |Required |Description

a| xref:Technical Documentation/Payara Server Documentation/Application Deployment/dd-elements.adoc#auth-method[`auth-method`]
|only one
|Specifies the authentication method.

a| xref:Technical Documentation/Payara Server Documentation/Application Deployment/dd-elements.adoc#realm[`realm`]
|zero or one
|Specifies the name of the realm used to process all authentication requests.

|===

[[mail-resource]]
== `mail-resource`

Defines a Jakarta Mail (`jakarta.mail.Session`) resource.

[[superelements-107]]
=== Superelements

xref:Technical Documentation/Payara Server Documentation/Application Deployment/dd-elements.adoc#resources[`resources`] (`glassfish-resources.xml` and `payara-resources.xml`)

[[subelements-102]]
=== Subelements

The following table describes subelements for the `mail-resource` element.

.`mail-resource` Subelements
[cols="3,2,6",options="header"]
|===
|Element |Required |Description

a| xref:Technical Documentation/Payara Server Documentation/Application Deployment/dd-elements.adoc#description[`description`]
|zero or one
|Contains a text description of this element.

a| xref:Technical Documentation/Payara Server Documentation/Application Deployment/dd-elements.adoc#property-with-attributes[`property` (with attributes)]
|zero or more
|Specifies a property or a variable.

|===

[[attributes-25]]
=== Attributes

The following table describes attributes for the `mail-resource` element.

.`mail-resource` Attributes
[cols="3,2,6",options="header"]
|===
|Attribute |Default |Description

|`jndi-name` |none |Specifies the JNDI name for the resource.

|`store-protocol` |`imap` |(optional) Specifies the storage protocol service, which connects to a mail server, retrieves messages, and saves messages in folder(s). Allowed values are `imap`, `pop3`, `imaps`, and `pop3s` .

|`store-protocol-` `class` |`com.sun.mail.imap.IMAPStore` a| (optional) Specifies the service provider implementation class for storage. Allowed values are:

`com.sun.mail.imap.IMAPStore`

`com.sun.mail.pop3.POP3Store`

`com.sun.mail.imap.IMAPSSLStore`

`com.sun.mail.pop3.POP3SSLStore`

|`transport-protocol` |`smtp` |(optional) Specifies the transport protocol service, which sends messages. Allowed values are `smtp` and `smtps`.

|`transport-protocol-class` |`com.sun.mail.smtp.SMTPTransport` a| (optional) Specifies the service provider implementation class for transport. Allowed values are:

`com.sun.mail.smtp.SMTPTransport`

`com.sun.mail.smtp.SMTPSSLTransport`

|`host` |none |The mail server host name.

|`user` |none |The mail server user name.

|`from` |none |The email address the mail server uses to indicate the message sender.

|`debug` |`false` |(optional) Determines whether debugging for this resource is enabled.

|`object-type` |`user` a| (optional) Defines the type of the resource. Allowed values are:

* `system-all` - A system resource for all server instances and the domain application server.
* `system-admin` - A system resource only for the domain application server.
* `system-instance` - A system resource for all server instances only.
* `user` - A user resource.

|`enabled` |`true` |(optional) Determines whether this resource is enabled at runtime.

|===

[[properties-9]]
=== Properties

You can set properties for the `mail-resource` element and then get these properties in a Jakarta Mail `Session` object later. Every property name must start with a `mail-` prefix.
The Payara Server changes the dash (`-`) character to a period (`.`) in the name of the property, then saves the property to the `MailConfiguration` and Jakarta Mail `Session` objects.
If the name of the property doesn't start with `mail-`, the property is ignored.

For example, to define the property `mail.password` in a Jakarta Mail Session object, first edit `glassfish-resources.xml` and `payara-resources.xml` as follows:

[source,xml]
----
<mail-resource jndi-name="mail/Session">
    <property name="mail-password" value="adminadmin"/>
    <property name="mail-password" value="adminadmin"/>
</mail-resource>
----

After getting the Jakarta Mail `Session` object, get the `mail.password` property to retrieve the value `adminadmin`, as follows:

[source, java]
----
var password = session.getProperty("mail.password");
----

For more information about Jakarta Mail properties, see ttps://jakarta.ee/specifications/mail[Jakarta Mail API Documentation] (`https://jakarta.ee/specifications/mail`).

[[manager-properties]]
== `manager-properties`

Specifies session manager properties.

[[superelements-108]]
=== Superelements

xref:Technical Documentation/Payara Server Documentation/Application Deployment/dd-elements.adoc#session-manager[`session-manager`] (`glassfish-web.xml` and `payara-web.xml`)

[[subelements-103]]
=== Subelements

The following table describes subelements for the `manager-properties` element.

.`manager-properties` Subelements
[cols="3,2,6",options="header"]
|===
|Element |Required |Description

a| xref:Technical Documentation/Payara Server Documentation/Application Deployment/dd-elements.adoc#property-with-attributes[`property` (with attributes)]
|zero or more
|Specifies a property, which has a name and a value.

|===

[[properties-10]]
=== Properties

The following table describes properties for the `manager-properties` element.

.`manager-properties` Properties
[cols="3,2,6",options="header"]
|===
|Property |Default |Description
|`reapIntervalSeconds` |`60` a| Specifies the number of seconds between checks for expired sessions.
This is also the interval at which sessions are passivated if `maxSessions` is exceeded. +

If `persistenceFrequency` is set to `time-based`, active sessions are stored at this interval. +

To prevent data inconsistency, set this value lower than the frequency at which session data changes.
For example, this value should be as low as possible (`1` second) for a hit counter servlet on a frequently accessed website, or the last few hits might be lost each time the server is restarted. +

Applicable only if the `persistence-type` attribute of the parent xref:Technical Documentation/Payara Server Documentation/Application Deployment/dd-elements.adoc#session-manager[`session-manager`] element is `file`.

|`maxSessions` |`-1` a| Specifies the maximum number of sessions that are permitted in the cache, or `-1` for no limit. After this, an attempt to create a new session causes an `IllegalStateException` to be thrown. +

If the `persistence-type` attribute of the parent xref:Technical Documentation/Payara Server Documentation/Application Deployment/dd-elements.adoc#session-manager[`session-manager`] element is `file`, the session manager passivates sessions to the persistent store when this maximum is reached.

|`sessionFilename` |empty string a| Specifies the absolute or relative path to the directory in which the session state is preserved between application restarts, if preserving the state is possible.
A relative path is relative to the temporary directory for this web module, one of the following:

`domain-dir/generated/jsp/module-name`

`domain-dir/generated/jsp/app-name/module-name`

By default, this property's value is set to an empty string, which disables this property and does not preserve the session state.

Applicable only if the `persistence-type` attribute of the parent
xref:Technical Documentation/Payara Server Documentation/Application Deployment/dd-elements.adoc#session-manager[`session-manager`] element is `memory`.

|`persistenceFrequency` |`web-method` a| Specifies how often the session state is stored. Allowed values are as follows:

* `web-method` - The session state is stored at the end of each web request prior to sending a response back to the client.
This mode provides the best guarantee that the session state is fully updated in case of failure.
//TODO - Verify if this setting applies to `hazelcast` type
* `time-based` - The session state is stored in the background at the frequency set by `reapIntervalSeconds`.
This mode provides less of a guarantee that the session state is fully updated.
However, it can provide a significant performance improvement because the state is not stored after each request.
+
Applicable only if the `persistence-type` attribute of the parent xref:Technical Documentation/Payara Server Documentation/Application Deployment/dd-elements.adoc#session-manager[`session-manager`] element is `hazelcast`.

|===

[[mapping-properties]]
== `mapping-properties`

This element is not implemented.

[[superelements-109]]
=== Superelements

xref:Technical Documentation/Payara Server Documentation/Application Deployment/dd-elements.adoc#cmp[`cmp`] (`glassfish-ejb-jar.xml`)

[[max-cache-size]]
== `max-cache-size`

Specifies the maximum number of beans allowable in cache. A value of zero indicates an unbounded cache. In reality, there is no hard limit.
The max-cache-size limit is just a hint to the cache implementation. Default is 512.

Applies to stateful session beans and entity beans.

[[superelements-110]]
=== Superelements

xref:Technical Documentation/Payara Server Documentation/Application Deployment/dd-elements.adoc#bean-cache[`bean-cache`] (`glassfish-ejb-jar.xml`)

[[subelements-104]]
=== Subelements

none - contains data

[[max-pool-size]]
== `max-pool-size`

Specifies the maximum number of bean instances in the pool. Values are from 0 (1 for message-driven bean) to MAX_INTEGER. A value of 0 means the pool is unbounded. Default is 64.

Applies to all beans.

[[superelements-111]]
=== Superelements

xref:Technical Documentation/Payara Server Documentation/Application Deployment/dd-elements.adoc#bean-pool[`bean-pool`] (`glassfish-ejb-jar.xml`)

[[subelements-105]]
=== Subelements

none - contains data

[[max-wait-time-in-millis]]
== `max-wait-time-in-millis`

<<<<<<< HEAD
This element controls what to do when the number of requests exceeds the amount of beans available in the pool.

Applies to all beans.

Possible values of this element include:

* `-1` (_default_)
+
When the pooled number is exceeded, a new EJB instance is created, there is no upper bound in place.

* `0`
+
When the pooled number is exceeded, the request will wait for a bean to free up in the pool. This effectively caps the number of threads that are concurrently created for the bean's client request.

* Between `1` - `MAX_INTEGER`
+
When the pool number is exceeded, the request will wait for a bean to free up in the pool, up to the number of milliseconds specified here.
+
After this time has expired, a new EJB instance is created and dispatched, thus the configured pool size acts as a soft upper bound, one that can be exceeded once the timer has expired.
=======
Payara Server has re-implemented a property of the `glassfish-ejb-jar.xml` descriptor that was available in GlassFish in versions prior to 4.0.

The `bean-pool` element allows users to specify controls on a per-EJB basis for pooled stateless EJBs. Payara Server has reintroduced `max-wait-time-in-millis` to govern what happens when the number of requests for an EJB exceeds the number of beans available in the pool.

A value of `-1` disables the property and means that, when the pool is at maximum usage and another request is made, a new EJB instance is created immediately, with no upper bound.
>>>>>>> fe92507c

A value of `0` means the server will wait indefinitely for an existing EJB instance to be freed.

A value between `1` and `MAX_INTEGER` means that the server will wait for the given amount of milliseconds for an EJB to be freed. Only after this `max-wait-time-in-millis` is exceeded will the server create a new instance of the requested EJB.


[[superelements-229]]
=== Superelements

xref:Technical Documentation/Payara Server Documentation/Application Deployment/dd-elements.adoc#bean-pool[`bean-pool`] (`glassfish-ejb-jar.xml`)

[[subelements-219]]
=== Subelements

[[mdb-connection-factory]]
== `mdb-connection-factory`

Specifies the connection factory associated with a message-driven bean. Queue or Topic type must be consistent with the Jakarta Messaging Destination type associated with the message-driven bean class.

[[superelements-113]]
=== Superelements

xref:Technical Documentation/Payara Server Documentation/Application Deployment/dd-elements.adoc#ejb[`ejb`] (`glassfish-ejb-jar.xml`)

[[subelements-106]]
=== Subelements

The following table describes subelements for the `mdb-connection-factory` element.

.`mdb-connection-factory` Subelements
[cols="3,2,6",options="header"]
|===
|Element |Required |Description

a| xref:Technical Documentation/Payara Server Documentation/Application Deployment/dd-elements.adoc#jndi-name[`jndi-name`]
|only one
|Specifies the absolute `jndi-name`.

a| xref:Technical Documentation/Payara Server Documentation/Application Deployment/dd-elements.adoc#default-resource-principal[`default-resource-principal`]
|zero or one
|Specifies the default sign-on (name/password) to the resource manager.

|===

[[mdb-resource-adapter]]
== `mdb-resource-adapter`

Specifies runtime configuration information for a message-driven bean.

[[superelements-114]]
=== Superelements

xref:Technical Documentation/Payara Server Documentation/Application Deployment/dd-elements.adoc#ejb[`ejb`] (`glassfish-ejb-jar.xml`)

[[subelements-107]]
=== Subelements

The following table describes subelements for the `mdb-resource-adapter` element.

.`mdb-resource-adapter` subelements
[cols="3,2,6",options="header"]
|===
|Element |Required |Description

a| xref:Technical Documentation/Payara Server Documentation/Application Deployment/dd-elements.adoc#resource-adapter-mid[`resource-adapter-mid`]
|zero or one
|Specifies a resource adapter module ID.

a| xref:Technical Documentation/Payara Server Documentation/Application Deployment/dd-elements.adoc#activation-config[`activation-config`]
|one or more
|Specifies an activation configuration.

|===

[[message]]
== `message`

Specifies the methods or operations to which message security requirements apply.

[[superelements-115]]
=== Superelements

xref:Technical Documentation/Payara Server Documentation/Application Deployment/dd-elements.adoc#message-security[`message-security`] (`glassfish-web.xml` and `payara-web.xml`, `glassfish-ejb-jar.xml`, `glassfish-application-client.xml`)

[[subelements-108]]
=== Subelements

The following table describes subelements for the `message` element.

.`message` Subelements
[cols="3,2,6",options="header"]
|===
|Element |Required |Description

a| xref:Technical Documentation/Payara Server Documentation/Application Deployment/dd-elements.adoc#java-method[`java-method`]
|zero or one
|Specifies the methods or operations to which message security requirements apply.

a| xref:Technical Documentation/Payara Server Documentation/Application Deployment/dd-elements.adoc#operation-name[`operation-name`]
|zero or one
|Specifies the WSDL name of an operation of a web service.

|===

[[message-destination]]
== `message-destination`

Specifies the name of a logical `message-destination` defined within an application.
The `message-destination-name` matches the corresponding `message-destination-name` in the corresponding Jakarta EE deployment descriptor file.
Use when the message destination reference in the corresponding Jakarta EE deployment descriptor file specifies a `message-destination-link` to a logical `message-destination`.

[[superelements-116]]
=== Superelements

xref:Technical Documentation/Payara Server Documentation/Application Deployment/dd-elements.adoc#glassfish-web-app[`glassfish-web-app`] (`glassfish-web.xml` and `payara-web.xml`),
xref:Technical Documentation/Payara Server Documentation/Application Deployment/dd-elements.adoc#enterprise-beans[`enterprise-beans`] (`glassfish-ejb-jar.xml`),
xref:Technical Documentation/Payara Server Documentation/Application Deployment/dd-elements.adoc#glassfish-application-client[`glassfish-application-client`] (`glassfish-application-client.xml`)

[[subelements-109]]
=== Subelements

The following table describes subelements for the `message-destination` element.

.`message-destination` subelements
[cols="3,2,6",options="header"]
|===
|Element |Required |Description

a |xref:Technical Documentation/Payara Server Documentation/Application Deployment/dd-elements.adoc#message-destination-name[`message-destination-name`]
|only one
|Specifies the name of a logical message destination defined within the corresponding Jakarta EE deployment descriptor file.

a| xref:Technical Documentation/Payara Server Documentation/Application Deployment/dd-elements.adoc#jndi-name[`jndi-name`]
|only one
|Specifies the `jndi-name` of the associated entity.

|===

[[message-destination-name]]
== `message-destination-name`

Specifies the name of a logical message destination defined within the corresponding Jakarta EE deployment descriptor file.

[[superelements-117]]
=== Superelements

xref:Technical Documentation/Payara Server Documentation/Application Deployment/dd-elements.adoc#message-destination[`message-destination`] (`glassfish-web.xml` and `payara-web.xml`, `glassfish-ejb-jar.xml`, `glassfish-application-client.xml`)

[[subelements-110]]
=== Subelements

none - contains data

[[message-destination-ref]]
== `message-destination-ref`

Directly binds a message destination reference to the JNDI name of a `Queue`, `Topic`, or other physical destination.
Use only when the message destination reference in the corresponding Jakarta EE deployment descriptor file does not specify a `message-destination-link` to a logical `message-destination`.

[[superelements-118]]
=== Superelements

xref:Technical Documentation/Payara Server Documentation/Application Deployment/dd-elements.adoc#glassfish-web-app[`glassfish-web-app`] (`glassfish-web.xml` and `payara-web.xml`),
xref:Technical Documentation/Payara Server Documentation/Application Deployment/dd-elements.adoc#ejb[`ejb`] (`glassfish-ejb-jar.xml`),
xref:Technical Documentation/Payara Server Documentation/Application Deployment/dd-elements.adoc#glassfish-application-client[`glassfish-application-client`] (`glassfish-application-client.xml`)

[[subelements-111]]
=== Subelements

The following table describes subelements for the `message-destination-ref` element.

.`message-destination-ref` subelements
[cols="3,2,6",options="header"]
|===
|Element |Required |Description

a| xref:Technical Documentation/Payara Server Documentation/Application Deployment/dd-elements.adoc#message-destination-ref-name[`message-destination-ref-name`]
|only one
|Specifies the name of a physical message destination defined within the corresponding Jakarta EE deployment descriptor file.

a| xref:Technical Documentation/Payara Server Documentation/Application Deployment/dd-elements.adoc#jndi-name[`jndi-name`]
|only one
|Specifies the `jndi-name` of the associated entity.

|===

[[message-destination-ref-name]]
== `message-destination-ref-name`

Specifies the name of a physical message destination defined within the corresponding Jakarta EE deployment descriptor file.

[[superelements-119]]
=== Superelements

xref:Technical Documentation/Payara Server Documentation/Application Deployment/dd-elements.adoc#message-destination-ref[`message-destination-ref`] (`glassfish-web.xml` and `payara-web.xml`, `glassfish-ejb-jar.xml`, `glassfish-application-client.xml`)

[[subelements-112]]
=== Subelements

none - contains data

[[message-security]]
== `message-security`

Specifies message security requirements.

* If the grandparent element is xref:Technical Documentation/Payara Server Documentation/Application Deployment/dd-elements.adoc#webservice-endpoint[`webservice-endpoint`], these requirements pertain to request and response messages of the endpoint.
* If the grandparent element is xref:Technical Documentation/Payara Server Documentation/Application Deployment/dd-elements.adoc#port-info[`port-info`], these requirements pertain to the port of the referenced service.

[[superelements-120]]
=== Superelements

xref:Technical Documentation/Payara Server Documentation/Application Deployment/dd-elements.adoc#message-security-binding[`message-security-binding`] (`glassfish-web.xml` and `payara-web.xml`, `glassfish-ejb-jar.xml`, `glassfish-application-client.xml`)

[[subelements-113]]
=== Subelements

The following table describes subelements for the `message-security` element.

.`message-security` Subelements
[cols="3,2,6",options="header"]
|===
|Element |Required |Description

a| xref:Technical Documentation/Payara Server Documentation/Application Deployment/dd-elements.adoc#message[`message`]
|one or more
|Specifies the methods or operations to which message security requirements apply.

a| xref:Technical Documentation/Payara Server Documentation/Application Deployment/dd-elements.adoc#request-protection[`request-protection`]
|zero or one
|Defines the authentication policy requirements of the application's request processing.

a| xref:Technical Documentation/Payara Server Documentation/Application Deployment/dd-elements.adoc#response-protection[`response-protection`]
|zero or one
|Defines the authentication policy requirements of the application's response processing.

|===

[[message-security-binding]]
== `message-security-binding`

Specifies a custom authentication provider binding for a parent xref:Technical Documentation/Payara Server Documentation/Application Deployment/dd-elements.adoc#webservice-endpoint[`webservice-endpoint`] or xref:Technical Documentation/Payara Server Documentation/Application Deployment/dd-elements.adoc#port-info[`port-info`] element in one or both of these ways:

* By binding to a specific provider
* By specifying the message security requirements enforced by the provider

[[superelements-121]]
=== Superelements

xref:Technical Documentation/Payara Server Documentation/Application Deployment/dd-elements.adoc#webservice-endpoint[`webservice-endpoint`], xref:Technical Documentation/Payara Server Documentation/Application Deployment/dd-elements.adoc#port-info[`port-info`] (`glassfish-web.xml` and `payara-web.xml`, `glassfish-ejb-jar.xml`, `glassfish-application-client.xml`)

[[subelements-114]]
=== Subelements

The following table describes subelements for the `message-security-binding` element.

.`message-security-binding` Subelements
[cols="3,2,6",options="header"]
|===
|Element |Required |Description

a| xref:Technical Documentation/Payara Server Documentation/Application Deployment/dd-elements.adoc#message-security[`message-security`]
|zero or more
|Specifies message security requirements.

|===

[[attributes-26]]
=== Attributes

The following table describes attributes for the `message-security-binding` element.

.`message-security-binding` Attributes
[cols="3,2,6",options="header"]
|===
|Attribute |Default |Description

|`auth-layer` |none |Specifies the message layer at which authentication is performed. The value must be `SOAP`.

|`provider-id` |none a| (optional) Specifies the authentication provider used to satisfy application-specific message security requirements. +

If this attribute is not specified, a default provider is used, if it is defined for the message layer. +

If no default provider is defined, authentication requirements defined in the `message-security-binding` are not enforced.

|===

[[message-security-config]]
== `message-security-config`

Specifies configurations for message security providers.

[[superelements-122]]
=== Superelements

xref:Technical Documentation/Payara Server Documentation/Application Deployment/dd-elements.adoc#client-container[`client-container`] (`sun-acc.xml`)

[[subelements-115]]
=== Subelements

The following table describes subelements for the `message-security-config` element.

.`message-security-config` Subelements
[cols="3,2,6",options="header"]
|===
|Element |Required |Description

a| xref:Technical Documentation/Payara Server Documentation/Application Deployment/dd-elements.adoc#provider-config[`provider-config`]
|one or more
|Specifies a configuration for one message security provider.

|===

[[attributes-27]]
=== Attributes

The following table describes attributes for the `message-security-config` element.

.`message-security-config` Attributes
[cols="3,2,6",options="header"]
|===
|Attribute |Default |Description

|`auth-layer` |none |Specifies the message layer at which authentication is performed. The value must be `SOAP`.

|`default-provider` |none |(optional) Specifies the server provider that is invoked for any application not bound to a specific server provider.

|`default-client-provider` |none |(optional) Specifies the client provider that is invoked for any application not bound to a specific client provider.

|===

[[method]]
== `method`

Specifies a bean method.

[[superelements-123]]
=== Superelements

xref:Technical Documentation/Payara Server Documentation/Application Deployment/dd-elements.adoc#checkpoint-at-end-of-method[`checkpoint-at-end-of-method`],
xref:Technical Documentation/Payara Server Documentation/Application Deployment/dd-elements.adoc#flush-at-end-of-method[`flush-at-end-of-method`] (`glassfish-ejb-jar.xml`)

[[subelements-116]]
=== Subelements

The following table describes subelements for the `method` element.

.`method` Subelements
[cols="3,2,6",options="header"]
|===
|Element |Required |Description

a| xref:Technical Documentation/Payara Server Documentation/Application Deployment/dd-elements.adoc#description[`description`]
|zero or one
|Specifies an optional text description.

a| xref:Technical Documentation/Payara Server Documentation/Application Deployment/dd-elements.adoc#ejb-name[`ejb-name`]
|zero or one
|Matches the `ejb-name` in the corresponding `ejb-jar.xml` file.

a| xref:Technical Documentation/Payara Server Documentation/Application Deployment/dd-elements.adoc#method-name[`method-name`]
|only one
|Specifies a method name.

a| xref:Technical Documentation/Payara Server Documentation/Application Deployment/dd-elements.adoc#method-intf[`method-intf`]
|zero or one
|Specifies the method interface to distinguish between methods with the same name in different interfaces.

a| xref:Technical Documentation/Payara Server Documentation/Application Deployment/dd-elements.adoc#method-params[`method-params`]
|zero or one
|Specifies fully qualified Java type names of method parameters.

|===

[[method-intf]]
== `method-intf`


Specifies the method interface to distinguish between methods with the same name in different interfaces. Allowed values are `Home`, `Remote`, `LocalHome`, and `Local`.

[[superelements-124]]
=== Superelements

xref:Technical Documentation/Payara Server Documentation/Application Deployment/dd-elements.adoc#method[`method`] (`glassfish-ejb-jar.xml`)

[[subelements-117]]
=== Subelements

none - contains data

[[method-name]]
== `method-name`

Specifies a method name or `*` (an asterisk) for all methods. If a method is overloaded, specifies all methods with the same name.

[[superelements-125]]
=== Superelements

xref:Technical Documentation/Payara Server Documentation/Application Deployment/dd-elements.adoc#java-method[`java-method`] (`glassfish-web.xml` and `payara-web.xml`, `glassfish-ejb-jar.xml`, `glassfish-application-client.xml`); xref:Technical Documentation/Payara Server Documentation/Application Deployment/dd-elements.adoc#finder[`finder`], xref:Technical Documentation/Payara Server Documentation/Application Deployment/dd-elements.adoc#query-method[`query-method`] , xref:Technical Documentation/Payara Server Documentation/Application Deployment/dd-elements.adoc#method[`method`] (`glassfish-ejb-jar.xml`)

[[subelements-118]]
=== Subelements

none - contains data

[[examples]]
=== Examples

`<method-name>findTeammates</method-name>`

`<method-name>*</method-name>`

[[method-param]]
== `method-param`

Specifies the fully qualified Java type name of a method parameter.

[[superelements-126]]
=== Superelements

xref:Technical Documentation/Payara Server Documentation/Application Deployment/dd-elements.adoc#method-params[`method-params`] (`glassfish-web.xml` and `payara-web.xml`, `glassfish-ejb-jar.xml`, `glassfish-application-client.xml`)

[[subelements-119]]
=== Subelements

none - contains data

[[method-params]]
== `method-params`

Specifies fully qualified Java type names of method parameters.

[[superelements-127]]
=== Superelements

xref:Technical Documentation/Payara Server Documentation/Application Deployment/dd-elements.adoc#java-method[`java-method`] (`glassfish-web.xml` and `payara-web.xml`, `glassfish-ejb-jar.xml`, `glassfish-application-client.xml`);
xref:Technical Documentation/Payara Server Documentation/Application Deployment/dd-elements.adoc#query-method[`query-method`], xref:Technical Documentation/Payara Server Documentation/Application Deployment/dd-elements.adoc#method[`method`] (`glassfish-ejb-jar.xml`)

[[subelements-120]]
=== Subelements

The following table describes subelements for the `method-params` element.

.`method-params` Subelements
[cols="3,2,6",options="header"]
|===
|Element |Required |Description

a| xref:Technical Documentation/Payara Server Documentation/Application Deployment/dd-elements.adoc#method-param[`method-param`]
|zero or more
|Specifies the fully qualified Java type name of a method parameter.

|===

[[name]]
== `name`

Specifies the name of the entity.

[[superelements-128]]
=== Superelements

xref:Technical Documentation/Payara Server Documentation/Application Deployment/dd-elements.adoc#call-property[`call-property`], xref:Technical Documentation/Payara Server Documentation/Application Deployment/dd-elements.adoc#default-resource-principal[`default-resource-principal`], xref:Technical Documentation/Payara Server Documentation/Application Deployment/dd-elements.adoc#stub-property[`stub-property`] (`glassfish-web.xml` and `payara-web.xml`, `glassfish-ejb-jar.xml`, `glassfish-application-client.xml`); xref:Technical Documentation/Payara Server Documentation/Application Deployment/dd-elements.adoc#enterprise-beans[`enterprise-beans`], xref:Technical Documentation/Payara Server Documentation/Application Deployment/dd-elements.adoc#principal[`principal`], xref:Technical Documentation/Payara Server Documentation/Application Deployment/dd-elements.adoc#property-with-subelements[`property` (with subelements)] (`glassfish-ejb-jar.xml`)

[[subelements-121]]
=== Subelements

none - contains data

[[named-group]]
== `named-group`

Specifies the name of one independent fetch group. All the fields and relationships that are part of a named group are fetched at the same time.
A field belongs to only one fetch group, regardless of what type of fetch group is used.

[[superelements-129]]
=== Superelements

xref:Technical Documentation/Payara Server Documentation/Application Deployment/dd-elements.adoc#fetched-with[`fetched-with`] (`sun-cmp-mappings.xml`)

[[subelements-122]]
=== Subelements

none - contains data

[[namespaceuri]]
== `namespaceURI`

Specifies the namespace URI.

[[superelements-130]]
=== Superelements

xref:Technical Documentation/Payara Server Documentation/Application Deployment/dd-elements.adoc#service-qname[`service-qname`], xref:Technical Documentation/Payara Server Documentation/Application Deployment/dd-elements.adoc#wsdl-port[`wsdl-port`] (`glassfish-web.xml` and `payara-web.xml`, `glassfish-ejb-jar.xml`, `glassfish-application-client.xml`)

[[subelements-123]]
=== Subelements

none - contains data

[[none]]
== `none`

Specifies that this field or relationship is fetched by itself, with no other fields or relationships.

[[superelements-131]]
=== Superelements

xref:Technical Documentation/Payara Server Documentation/Application Deployment/dd-elements.adoc#consistency[`consistency`], xref:Technical Documentation/Payara Server Documentation/Application Deployment/dd-elements.adoc#fetched-with[`fetched-with`] (`sun-cmp-mappings.xml`)

[[subelements-124]]
=== Subelements

none - element is present or absent

[[one-one-finders]]
== `one-one-finders`

Describes the finders for CMP 1.1 beans.

[[superelements-132]]
=== Superelements

xref:Technical Documentation/Payara Server Documentation/Application Deployment/dd-elements.adoc#cmp[`cmp`] (`glassfish-ejb-jar.xml`)

[[subelements-125]]
=== Subelements

The following table describes subelements for the `one-one-finders` element.

.`one-one-finders` Subelements
[cols="3,2,6",options="header"]
|===
|Element |Required |Description

a| xref:Technical Documentation/Payara Server Documentation/Application Deployment/dd-elements.adoc#finder[`finder`]
|one or more
|Describes the finders for CMP 1.1 with a method name and query.

|===

[[operation-name]]
== `operation-name`

Specifies the WSDL name of an operation of a web service.

[[superelements-133]]
=== Superelements

xref:Technical Documentation/Payara Server Documentation/Application Deployment/dd-elements.adoc#message[`message`] (`glassfish-web.xml` and `payara-web.xml`, `glassfish-ejb-jar.xml`, `glassfish-application-client.xml`)

[[subelements-126]]
=== Subelements

none - contains data

[[parameter-encoding]]
== `parameter-encoding`

Specifies the default request character encoding and how the web container decodes parameters from forms according to a hidden field value.

If both the xref:Technical Documentation/Payara Server Documentation/Application Deployment/dd-elements.adoc#glassfish-web-app[`glassfish-web-app`] and xref:Technical Documentation/Payara Server Documentation/Application Deployment/dd-elements.adoc#locale-charset-info[`locale-charset-info`] elements have `parameter-encoding` subelements, the subelement of `glassfish-web-app` takes precedence.
For encodings, see `https://docs.oracle.com/javase/8/docs/technotes/guides/intl/encoding.doc.html`.

[[superelements-134]]
=== Superelements

xref:Technical Documentation/Payara Server Documentation/Application Deployment/dd-elements.adoc#locale-charset-info[`locale-charset-info`], xref:Technical Documentation/Payara Server Documentation/Application Deployment/dd-elements.adoc#glassfish-web-app[`glassfish-web-app`] (`glassfish-web.xml` and `payara-web.xml`)

[[subelements-127]]
=== Subelements

none

[[attributes-28]]
=== Attributes

The following table describes attributes for the `parameter-encoding` element.

.`parameter-encoding` Attributes
[cols="3,2,6",options="header"]
|===
|Attribute |Default |Description

|`form-hint-field` |none |(optional) The name of the hidden field in the form. This field specifies the character encoding the web container uses for `request.getParameter` and `request.getReader` calls when the charset is not set in the request's `content-type` header.

|`default-charset` |`ISO-8859-1` |(optional) The default request character encoding.

|===

[[pass-by-reference]]
=== `pass-by-reference`

Specifies the passing method used by a servlet or enterprise bean calling a remote interface method in another bean that is colocated within the same process.

* If `false` (the default if this element is not present), this application uses pass-by-value semantics.
* If `true`, this application uses pass-by-reference semantics.

NOTE: The `pass-by-reference` element only applies to remote calls. As defined in the Jakarta Enterprise Beans 4.0 specification, section 3.2.3, calls to local interfaces use pass-by-reference semantics. +

If the `pass-by-reference` element is set to its default value of `false`, the passing semantics for calls to remote interfaces comply with the Jakarta Enterprise Beans 4.0 specification, section 3.2.3.
If set to `true`, remote calls involve pass-by-reference semantics instead of pass-by-value semantics, contrary to this specification. +

Portable programs cannot assume that a copy of the object is made during such a call, and thus that it's safe to modify the original.
Nor can they assume that a copy is not made, and thus that changes to the object are visible to both caller and callee. When this element is set to `true`, parameters and return values should be considered read-only.
The behavior of a program that modifies such parameters or return values is undefined.

When a servlet or enterprise bean calls a remote interface method in another bean that is colocated within the same process, by default Payara Server makes copies of all the call parameters in order to preserve the pass-by-value semantics.
This increases the call overhead and decreases performance.

However, if the calling method does not change the object being passed as a parameter, it is safe to pass the object itself without making a copy of it. To do this, set the pass-by-reference value to `true`.

The setting of this element in the `glassfish-application.xml` file applies to all EJB modules in the application. For an individually deployed EJB module, you can set the same element in the `glassfish-ejb-jar.xml` file.
If `pass-by-reference` is used at both the bean and application level, the bean level takes precedence.

[[superelements-135]]
=== Superelements

xref:Technical Documentation/Payara Server Documentation/Application Deployment/dd-elements.adoc#glassfish-application[`glassfish-application`] (`payara-application.xml`),
xref:Technical Documentation/Payara Server Documentation/Application Deployment/dd-elements.adoc#ejb[`ejb`] (`glassfish-ejb-jar.xml`)

[[subelements-128]]
=== Subelements

none - contains data

[[password]]
== `password`

Specifies the password for the principal.

[[superelements-136]]
=== Superelements

xref:Technical Documentation/Payara Server Documentation/Application Deployment/dd-elements.adoc#default-resource-principal[`default-resource-principal`] (`glassfish-web.xml` and `payara-web.xml`, `glassfish-ejb-jar.xml`, `glassfish-application-client.xml`)

[[subelements-129]]
=== Subelements

none - contains data

[[per-request-load-balancing]]
== `per-request-load-balancing`

Specifies the per-request load balancing behavior of EJB 2.x and 3.x remote client invocations on a stateless session bean. If set to `true`, per-request load balancing is enabled for the associated stateless session bean.
If set to `false` or not set, per-request load balancing is not enabled. The default is `false`.

[[superelements-137]]
=== Superelements

xref:Technical Documentation/Payara Server Documentation/Application Deployment/dd-elements.adoc#ejb[`ejb`] (`glassfish-ejb-jar.xml`)

[[subelements-130]]
=== Subelements

none - contains data

[[pm-descriptors]]
== `pm-descriptors`

This element and its subelements are deprecated. Do not use.

[[superelements-138]]
=== Superelements

xref:Technical Documentation/Payara Server Documentation/Application Deployment/dd-elements.adoc#enterprise-beans[`enterprise-beans`] (`glassfish-ejb-jar.xml`)

[[pool-idle-timeout-in-seconds]]
== `pool-idle-timeout-in-seconds`

Specifies the maximum time, in seconds, that a bean instance is allowed to remain idle in the pool. When this timeout expires, the bean instance in a pool becomes a candidate for passivation or deletion.
This is a hint to the server. A value of 0 specifies that idle beans remain in the pool indefinitely. Default value is 600.

Applies to stateless session beans, entity beans, and message-driven beans.

NOTE: For a stateless session bean or a message-driven bean, the bean is removed (garbage collected) when the timeout expires.

[[superelements-139]]
=== Superelements

xref:Technical Documentation/Payara Server Documentation/Application Deployment/dd-elements.adoc#bean-pool[`bean-pool`] (`glassfish-ejb-jar.xml`)

[[subelements-131]]
=== Subelements

none - contains data

[[port-component-name]]
== `port-component-name`

Specifies a unique name for a port component within a web or EJB module.

[[superelements-140]]
=== Superelements

xref:Technical Documentation/Payara Server Documentation/Application Deployment/dd-elements.adoc#webservice-endpoint[`webservice-endpoint`] (`glassfish-web.xml` and `payara-web.xml`, `glassfish-ejb-jar.xml`)

[[subelements-132]]
=== Subelements

none - contains data

[[port-info]]
== `port-info`

Specifies information for a port within a web service reference.

Either a `service-endpoint-interface` or a `wsdl-port` or both must be specified. If both are specified, `wsdl-port` specifies the port that the container chooses for container-managed port selection.

The same `wsdl-port` value must not appear in more than one `port-info` element within the same `service-ref`.

If a `service-endpoint-interface` is using container-managed port selection, its value must not appear in more than one `port-info` element within the same `service-ref`.

[[superelements-141]]
=== Superelements

xref:Technical Documentation/Payara Server Documentation/Application Deployment/dd-elements.adoc#service-ref[`service-ref`] (`glassfish-web.xml` and `payara-web.xml`, `glassfish-ejb-jar.xml`, `glassfish-application-client.xml`)

[[subelements-133]]
=== Subelements

The following table describes subelements for the `port-info` element.

.`port-info` subelements
[cols="3,2,6",options="header"]
|===
|Element |Required |Description

a| xref:Technical Documentation/Payara Server Documentation/Application Deployment/dd-elements.adoc#service-endpoint-interface[`service-endpoint-interface`]
|zero or one
|Specifies the web service reference name relative to `java:comp/env`.

a| xref:Technical Documentation/Payara Server Documentation/Application Deployment/dd-elements.adoc#wsdl-port[`wsdl-port`]
|zero or one
|Specifies the WSDL port.

a| xref:Technical Documentation/Payara Server Documentation/Application Deployment/dd-elements.adoc#stub-property[`stub-property`]
|zero or more
|Specifies JAX-RPC property values that are set on a `javax.xml.rpc.Stub` object before it is returned to the web service client.

a| xref:Technical Documentation/Payara Server Documentation/Application Deployment/dd-elements.adoc#call-property[`call-property`]
|zero or more
|Specifies JAX-RPC property values that are set on a `javax.xml.rpc.Call` object before it is returned to the web service client.

a| xref:Technical Documentation/Payara Server Documentation/Application Deployment/dd-elements.adoc#message-security-binding[`message-security-binding`]
|zero or one
|Specifies a custom authentication provider binding.

|===

[[prefetch-disabled]]
== `prefetch-disabled`

Disables prefetching of entity bean states for the specified query methods. Container-managed relationship fields are prefetched if their xref:Technical Documentation/Payara Server Documentation/Application Deployment/dd-elements.adoc#fetched-with[`fetched-with`] element is set to xref:Technical Documentation/Payara Server Documentation/Application Deployment/dd-elements.adoc#default[`default`].

[[superelements-142]]
=== Superelements

xref:Technical Documentation/Payara Server Documentation/Application Deployment/dd-elements.adoc#cmp[`cmp`] (`glassfish-ejb-jar.xml`)

[[subelements-134]]
=== Subelements

The following table describes subelements for the `prefetch-disabled` element.

.`prefetch-disabled` Subelements
[cols="3,2,6",options="header"]
|===
|Element |Required |Description

a| xref:Technical Documentation/Payara Server Documentation/Application Deployment/dd-elements.adoc#query-method[`query-method`]
|one or more
|Specifies a query method.

|===

[[principal]]
== `principal`

Defines a user name on the platform.

[[superelements-143]]
=== Superelements

xref:Technical Documentation/Payara Server Documentation/Application Deployment/dd-elements.adoc#ejb[`ejb`] (`glassfish-ejb-jar.xml`);
xref:Technical Documentation/Payara Server Documentation/Application Deployment/dd-elements.adoc#security-map[`security-map`] (`glassfish-resources.xml` and `payara-resources.xml`)

[[subelements-135]]
=== Subelements

The following table describes subelements for the `principal` element.

.`principal` Subelements
[cols="3,2,6",options="header"]
|===
|Element |Required |Description

a| xref:Technical Documentation/Payara Server Documentation/Application Deployment/dd-elements.adoc#name[`name`]
|only one
|Specifies the name of the user.

|===

[[principal-map]]
== `principal-map`

Maps an EIS principal to a principal defined in the Payara Server domain.

[[superelements-144]]
=== Superelements

xref:Technical Documentation/Payara Server Documentation/Application Deployment/dd-elements.adoc#work-security-map[`work-security-map`] (`glassfish-resources.xml` and `payara-resources.xml`)

[[subelements-136]]
=== Subelements

none

[[attributes-29]]
=== Attributes

The following table describes attributes for the `principal-map` element.

.`principal-map` Attributes
[cols="3,2,6",options="header"]
|===
|Attribute |Default |Description

|`eis-principal` |none |Specifies an EIS principal.

|`mapped-principal` |none |Specifies a principal defined in the Payara Server domain.

|===

[[principal-name]]
== `principal-name`

Contains the principal (user) name.

In an enterprise bean, specifies the principal (user) name that has the `run-as` role specified.

[[superelements-145]]
=== Superelements

xref:Technical Documentation/Payara Server Documentation/Application Deployment/dd-elements.adoc#security-role-mapping[`security-role-mapping`] (`glassfish-application.xml`, `glassfish-web.xml` and `payara-web.xml`, `glassfish-ejb-jar.xml`), xref:Technical Documentation/Payara Server Documentation/Application Deployment/dd-elements.adoc#servlet[`servlet`] (`glassfish-web.xml` and `payara-web.xml`)

[[subelements-137]]
=== Subelements

none - contains data

[[attributes-30]]
=== Attributes

The following table describes attributes for the `principal-name` element.

.`principal-name` Attributes
[cols="3,2,6",options="header"]
|===
|Attribute |Default |Description

|`class-name` |`com.sun.enterprise.deployment.PrincipalImpl` |(optional) Specifies the custom principal implementation class corresponding to the named principal.

|===

[[property-with-attributes]]
== `property` (with attributes)

Specifies the name and value of a property. A property adds configuration information to its parent element that is one or both of the following:

* Optional with respect to Payara Server
* Needed by a system or object that Payara Server doesn't have knowledge of, such as an LDAP server or a Java class

[[superelements-146]]
=== Superelements

xref:Technical Documentation/Payara Server Documentation/Application Deployment/dd-elements.adoc#cache[`cache`], xref:Technical Documentation/Payara Server Documentation/Application Deployment/dd-elements.adoc#cache-helper[`cache-helper`],
xref:Technical Documentation/Payara Server Documentation/Application Deployment/dd-elements.adoc#class-loader[`class-loader`], xref:Technical Documentation/Payara Server Documentation/Application Deployment/dd-elements.adoc#cookie-properties[`cookie-properties`],
xref:Technical Documentation/Payara Server Documentation/Application Deployment/dd-elements.adoc#default-helper[`default-helper`], xref:Technical Documentation/Payara Server Documentation/Application Deployment/dd-elements.adoc#manager-properties[`manager-properties`],
xref:Technical Documentation/Payara Server Documentation/Application Deployment/dd-elements.adoc#session-properties[`session-properties`], xref:Technical Documentation/Payara Server Documentation/Application Deployment/dd-elements.adoc#store-properties[`store-properties`],
xref:Technical Documentation/Payara Server Documentation/Application Deployment/dd-elements.adoc#glassfish-web-app[`glassfish-web-app`], xref:Technical Documentation/Payara Server Documentation/Application Deployment/dd-elements.adoc#valve[`valve`],
xref:Technical Documentation/Payara Server Documentation/Application Deployment/dd-elements.adoc#webservice-endpoint[`webservice-endpoint`] (`glassfish-web.xml` and `payara-web.xml`);
xref:Technical Documentation/Payara Server Documentation/Application Deployment/dd-elements.adoc#auth-realm[`auth-realm`], xref:Technical Documentation/Payara Server Documentation/Application Deployment/dd-elements.adoc#client-container[`client-container`],
xref:Technical Documentation/Payara Server Documentation/Application Deployment/dd-elements.adoc#client-credential[`client-credential`], xref:Technical Documentation/Payara Server Documentation/Application Deployment/dd-elements.adoc#log-service[`log-service`],
xref:Technical Documentation/Payara Server Documentation/Application Deployment/dd-elements.adoc#provider-config[`provider-config`] (`sun-acc.xml`);
xref:Technical Documentation/Payara Server Documentation/Application Deployment/dd-elements.adoc#admin-object-resource[`admin-object-resource`],
xref:Technical Documentation/Payara Server Documentation/Application Deployment/dd-elements.adoc#connector-connection-pool[`connector-connection-pool`],
xref:Technical Documentation/Payara Server Documentation/Application Deployment/dd-elements.adoc#connector-resource[`connector-resource`], xref:Technical Documentation/Payara Server Documentation/Application Deployment/dd-elements.adoc#custom-resource[`custom-resource`],
xref:Technical Documentation/Payara Server Documentation/Application Deployment/dd-elements.adoc#external-jndi-resource[`external-jndi-resource`],
xref:Technical Documentation/Payara Server Documentation/Application Deployment/dd-elements.adoc#jdbc-connection-pool[`jdbc-connection-pool`], xref:Technical Documentation/Payara Server Documentation/Application Deployment/dd-elements.adoc#jdbc-resource[`jdbc-resource`],
xref:Technical Documentation/Payara Server Documentation/Application Deployment/dd-elements.adoc#mail-resource[`mail-resource`], xref:Technical Documentation/Payara Server Documentation/Application Deployment/dd-elements.adoc#resource-adapter-config[`resource-adapter-config`] (`glassfish-resources.xml` and `payara-resources.xml`)

[[subelements-138]]
=== Subelements

The following table describes subelements for the `property` element.

.`property` Subelements
[cols="3,2,6",options="header"]
|===
|Element |Required |Description

a| xref:Technical Documentation/Payara Server Documentation/Application Deployment/dd-elements.adoc#description[`description`]
|zero or one
|Specifies an optional text description of a property.

|===

NOTE: The `property` element in the `sun-acc.xml` file has no subelements.

[[attributes-31]]
=== Attributes

The following table describes attributes for the `property` element.

.`property` Attributes
[cols="3,2,6",options="header"]
|===
|Attribute |Default |Description

|`name` |none |Specifies the name of the property.

|`value` |none |Specifies the value of the property.

|===


[[example-7]]
=== Example

[source,xml]
----
<property name="reapIntervalSeconds" value="20" />
----

[[property-with-subelements]]
== `property` (with subelements)

Specifies the name and value of a property. A property adds configuration information to its parent element that is one or both of the following:

* Optional with respect to Payara Server
* Needed by a system or object that Payara Server doesn't have knowledge of, such as an LDAP server or a Jakarta class

[[superelements-147]]
=== Superelements

xref:Technical Documentation/Payara Server Documentation/Application Deployment/dd-elements.adoc#enterprise-beans[`enterprise-beans`], xref:Technical Documentation/Payara Server Documentation/Application Deployment/dd-elements.adoc#cmp-resource[`cmp-resource`],
xref:Technical Documentation/Payara Server Documentation/Application Deployment/dd-elements.adoc#schema-generator-properties[`schema-generator-properties`],
xref:Technical Documentation/Payara Server Documentation/Application Deployment/dd-elements.adoc#webservice-endpoint[`webservice-endpoint`] (`glassfish-ejb-jar.xml`)

[[subelements-139]]
=== Subelements

The following table describes subelements for the `property` element.

.`property` subelements
[cols="3,2,6",options="header"]
|===
|Element |Required |Description

a| xref:Technical Documentation/Payara Server Documentation/Application Deployment/dd-elements.adoc#name[`name`]
|only one
|Specifies the name of the property.

a| xref:Technical Documentation/Payara Server Documentation/Application Deployment/dd-elements.adoc#value[`value`]
|only one
|Specifies the value of the property.

|===

[[example-8]]
=== Example

[source,xml]
----
<property>
   <name>use-unique-table-names</name>
   <value>true</value>
</property>
----

[[provider-config]]
== `provider-config`

Specifies a configuration for one message security provider.

Although the `request-policy` and `response-policy` subelements are optional, the `provider-config` element does nothing if they are not specified.

Use property subelements to configure provider-specific properties. Property values are passed to the provider when its `initialize` method is called.

[[superelements-148]]
=== Superelements

xref:Technical Documentation/Payara Server Documentation/Application Deployment/dd-elements.adoc#message-security-config[`message-security-config`] (`sun-acc.xml`)

[[subelements-140]]
=== Subelements

The following table describes subelements for the `provider-config` element.

.`provider-config` Subelements
[cols="3,2,6",options="header"]
|===
|Element |Required |Description

a| xref:Technical Documentation/Payara Server Documentation/Application Deployment/dd-elements.adoc#request-policy[`request-policy`]
|zero or one
|Defines the authentication policy requirements of the authentication provider's request processing.

a| xref:Technical Documentation/Payara Server Documentation/Application Deployment/dd-elements.adoc#response-policy[`response-policy`]
|zero or one
|Defines the authentication policy requirements of the authentication provider's response processing.

a| xref:Technical Documentation/Payara Server Documentation/Application Deployment/dd-elements.adoc#property-with-attributes[`property` (with attributes)]
|zero or more
|Specifies a property, which has a name and a value.

|===

[[attributes-32]]
=== Attributes

The following table describes attributes for the `provider-config` element.

.`provider-config` Attributes
[cols="3,2,6",options="header"]
|===
|Attribute |Default |Description

|`provider-id` |none |Specifies the provider ID.

|`provider-type` |none |Specifies whether the provider is a `client`, `server`, or `client-server` authentication provider.

|`class-name` |none |Specifies the Jakarta implementation class of the provider. Client authentication providers must implement the com.sun.enterprise.security.jauth.ClientAuthModule interface.
Server authentication providers must implement the com.sun.enterprise.security.jauth.ServerAuthModule interface. Client-server providers must implement both interfaces.

|===

[[query-filter]]
== `query-filter`

Specifies the query filter for the CMP 1.1 finder.

[[superelements-149]]
=== Superelements

xref:Technical Documentation/Payara Server Documentation/Application Deployment/dd-elements.adoc#finder[`finder`] (`glassfish-ejb-jar.xml`)

[[subelements-141]]
=== Subelements

none - contains data

[[query-method]]
== `query-method`

Specifies a query method.

[[superelements-150]]
=== Superelements

xref:Technical Documentation/Payara Server Documentation/Application Deployment/dd-elements.adoc#prefetch-disabled[`prefetch-disabled`] (`glassfish-ejb-jar.xml`)

[[subelements-142]]
=== Subelements

The following table describes subelements for the `query-method` element.

.`query-method` Subelements
[cols="3,2,6",options="header"]
|===
|Element |Required |Description

a| xref:Technical Documentation/Payara Server Documentation/Application Deployment/dd-elements.adoc#method-name[`method-name`]
|only one
|Specifies a method name.

a| xref:Technical Documentation/Payara Server Documentation/Application Deployment/dd-elements.adoc#method-params[`method-params`]
|only one
|Specifies the fully qualified Java type names of method parameters.

|===

[[query-ordering]]
== `query-ordering`

Specifies the query ordering for the CMP 1.1 finder.

[[superelements-151]]
=== Superelements

xref:Technical Documentation/Payara Server Documentation/Application Deployment/dd-elements.adoc#finder[`finder`] (`glassfish-ejb-jar.xml`)

[[subelements-143]]
=== Subelements

none - contains data

[[query-params]]
== `query-params`

Specifies the query parameters for the CMP 1.1 finder.

[[superelements-152]]
=== Superelements

xref:Technical Documentation/Payara Server Documentation/Application Deployment/dd-elements.adoc#finder[`finder`] (`glassfish-ejb-jar.xml`)

[[subelements-144]]
=== Subelements

none - contains data

[[query-variables]]
== `query-variables`

Specifies variables in the query expression for the CMP 1.1 finder.

[[superelements-153]]
=== Superelements

xref:Technical Documentation/Payara Server Documentation/Application Deployment/dd-elements.adoc#finder[`finder`] (`glassfish-ejb-jar.xml`)

[[subelements-145]]
=== Subelements

none - contains data

[[read-only]]
== `read-only`

Specifies that a field is read-only if `true`. If this element is absent, the default value is `false` .

[[superelements-154]]
=== Superelements

xref:Technical Documentation/Payara Server Documentation/Application Deployment/dd-elements.adoc#cmp-field-mapping[`cmp-field-mapping`] (`sun-cmp-mappings.xml`)

[[subelements-146]]
=== Subelements

none - contains data

[[realm]]
== `realm`

Specifies the name of the realm used to process all authentication requests associated with this application.
If this element is not specified or does not match the name of a configured realm, the default realm is used.
For more information about realms, see "xref:ROOT:Technical Documentation/Application Development/securing-apps.adoc#realm-configuration[Realm Configuration]" in the Payara Server Application Development section.

[[superelements-155]]
=== Superelements

xref:Technical Documentation/Payara Server Documentation/Application Deployment/dd-elements.adoc#glassfish-application[`glassfish-application`] (`glassfish-application.xml`), xref:Technical Documentation/Payara Server Documentation/Application Deployment/dd-elements.adoc#as-context[`as-context`],  xref:Technical Documentation/Payara Server Documentation/Application Deployment/dd-elements.adoc#login-config[`login-config`] (`glassfish-ejb-jar.xml`)

[[subelements-147]]
=== Subelements

none - contains data

[[refresh-field]]
== `refresh-field`

Specifies a field that gives the application component a programmatic way to refresh a cached entry.

[[superelements-156]]
=== Superelements

xref:Technical Documentation/Payara Server Documentation/Application Deployment/dd-elements.adoc#cache-mapping[`cache-mapping`] (`glassfish-web.xml` and `payara-web.xml`)

[[subelements-148]]
=== Subelements

none

[[attributes-33]]
=== Attributes

The following table describes attributes for the `refresh-field` element.

.`refresh-field` Attributes
[cols="3,2,6",options="header"]
|===
|Attribute |Default |Description

|`name` |none |Specifies the input parameter name.

|`scope` |`request.parameter` |(optional) Specifies the scope from which the input parameter is retrieved. Allowed values are
`context.attribute`, `request.header`, `request.parameter`, `request.cookie`, `session.id`, and `session.attribute`.

|===

[[refresh-period-in-seconds]]
== `refresh-period-in-seconds`

Specifies the rate at which a read-only-bean must be refreshed from the data source. If the value is less than or equal to zero, the bean is never refreshed; if the value is greater than zero, the bean instances are refreshed at the specified interval.
This rate is just a hint to the container. Default is 0 (no refresh).

[[superelements-157]]
=== Superelements

xref:Technical Documentation/Payara Server Documentation/Application Deployment/dd-elements.adoc#ejb[`ejb`] (`glassfish-ejb-jar.xml`)

[[subelements-149]]
=== Subelements

none - contains data

[[removal-timeout-in-seconds]]
== `removal-timeout-in-seconds`

Specifies the amount of time a bean instance can remain idle in the container before it is removed (timeout).
A value of 0 specifies that the container does not remove inactive beans automatically. The default value is 5400.

If `removal-timeout-in-seconds` is less than or equal to `cache-idle-timeout-in-seconds`, beans are removed immediately without being passivated.

Applies to stateful session beans.

For related information, see  xref:Technical Documentation/Payara Server Documentation/Application Deployment/dd-elements.adoc#cache-idle-timeout-in-seconds[`cache-idle-timeout-in-seconds`].

[[superelements-158]]
=== Superelements

xref:Technical Documentation/Payara Server Documentation/Application Deployment/dd-elements.adoc#bean-cache[`bean-cache`] (`glassfish-ejb-jar.xml`)

[[subelements-150]]
=== Subelements

none - contains data

[[remote-home-impl]]
== `remote-home-impl`

Specifies the fully-qualified class name of the generated `EJBHome` `impl` class.

NOTE: This value is automatically generated by the server at deployment or redeployment time. Do not specify it or change it after deployment.

[[superelements-159]]
=== Superelements

xref:Technical Documentation/Payara Server Documentation/Application Deployment/dd-elements.adoc#gen-classes[`gen-classes`] (`glassfish-ejb-jar.xml`)

[[subelements-151]]
=== Subelements

none - contains data

[[remote-impl]]
== `remote-impl`

Specifies the fully-qualified class name of the generated `EJBObject` `impl` class.

NOTE: This value is automatically generated by the server at deployment or redeployment time. Do not specify it or change it after deployment.

[[superelements-160]]
=== Superelements

xref:Technical Documentation/Payara Server Documentation/Application Deployment/dd-elements.adoc#gen-classes[`gen-classes`] (`glassfish-ejb-jar.xml`)

[[subelements-152]]
=== Subelements

none - contains data

[[request-policy]]
== `request-policy`

Defines the authentication policy requirements of the authentication provider's request processing.

[[superelements-161]]
=== Superelements

xref:Technical Documentation/Payara Server Documentation/Application Deployment/dd-elements.adoc#provider-config[`provider-config`] (`sun-acc.xml`)

[[subelements-153]]
=== Subelements

none

[[attributes-34]]
=== Attributes

The following table describes attributes for the `request-policy` element.

.`request-policy` Attributes
[cols="3,2,6",options="header"]
|===
|Attribute |Default |Description

|`auth-source` |none |Specifies the type of required authentication, either `sender` (user name and password) or `content` (digital signature).

|`auth-recipient` |none |Specifies whether recipient authentication occurs before or after content authentication. Allowed values are `before-content` and `after-content`.

|===


[[request-protection]]
== `request-protection`

Defines the authentication policy requirements of the application's request processing.

[[superelements-162]]
=== Superelements

xref:Technical Documentation/Payara Server Documentation/Application Deployment/dd-elements.adoc#message-security[`message-security`] (`glassfish-web.xml` and `payara-web.xml`, `glassfish-ejb-jar.xml`, `glassfish-application-client.xml`)

[[subelements-154]]
=== Subelements

none

[[attributes-35]]
=== Attributes

The following table describes attributes for the `request-protection` element.

.`request-protection` Attributes
[cols="3,2,6",options="header"]
|===
|Attribute |Default |Description

|`auth-source` |none |Specifies the type of required authentication, either `sender` (user name and password) or `content` (digital signature).

|`auth-recipient` |none |Specifies whether recipient authentication occurs before or after content authentication. Allowed values are `before-content` and `after-content`.

|===

[[required]]
== `required`

Specifies whether the authentication method specified in the
xref:Technical Documentation/Payara Server Documentation/Application Deployment/dd-elements.adoc#auth-method[`auth-method`] element must be used for client authentication. The value is `true` or `false` (the default).

[[superelements-163]]
=== Superelements

xref:Technical Documentation/Payara Server Documentation/Application Deployment/dd-elements.adoc#as-context[`as-context`] (`glassfish-ejb-jar.xml`)

[[subelements-155]]
=== Subelements

none - contains data

[[res-ref-name]]
== `res-ref-name`

Specifies the `res-ref-name` in the corresponding Jakarta EE deployment descriptor file `resource-ref` entry.
The `res-ref-name` element specifies the name of a resource manager connection factory reference. The name must be unique within an enterprise bean.

[[superelements-164]]
=== Superelements

xref:Technical Documentation/Payara Server Documentation/Application Deployment/dd-elements.adoc#resource-ref[`resource-ref`] (`glassfish-web.xml` and `payara-web.xml`, `glassfish-ejb-jar.xml`, `glassfish-application-client.xml`)

[[subelements-156]]
=== Subelements

none - contains data

[[resize-quantity]]
== `resize-quantity`

Specifies the number of bean instances to be:

* Created, if a request arrives when the pool has less than xref:Technical Documentation/Payara Server Documentation/Application Deployment/dd-elements.adoc#steady-pool-size[`steady-pool-size`] quantity of beans (applies to pools only
for creation). If the pool has more than `steady-pool-size` minus xref:Technical Documentation/Payara Server Documentation/Application Deployment/dd-elements.adoc#resize-quantity[`resize-quantity`] of beans, then `resize-quantity` is still created.
* Removed, when the xref:Technical Documentation/Payara Server Documentation/Application Deployment/dd-elements.adoc#pool-idle-timeout-in-seconds[`pool-idle-timeout-in-seconds`] timer
expires and a cleaner thread removes any unused instances.

** For caches, when xref:Technical Documentation/Payara Server Documentation/Application Deployment/dd-elements.adoc#max-cache-size[`max-cache-size`] is reached, `resize-quantity` beans are selected for passivation using the
xref:Technical Documentation/Payara Server Documentation/Application Deployment/dd-elements.adoc#victim-selection-policy[`victim-selection-policy`]. In addition, the xref:Technical Documentation/Payara Server Documentation/Application Deployment/dd-elements.adoc#cache-idle-timeout-in-seconds[`cache-idle-timeout-in-seconds`] or
xref:Technical Documentation/Payara Server Documentation/Application Deployment/dd-elements.adoc#removal-timeout-in-seconds[`removal-timeout-in-seconds`] timers passivate beans from the cache.

** For pools, when the xref:Technical Documentation/Payara Server Documentation/Application Deployment/dd-elements.adoc#max-pool-size[`max-pool-size`] is reached, `resize-quantity` beans are selected for removal.
In addition, the xref:Technical Documentation/Payara Server Documentation/Application Deployment/dd-elements.adoc#pool-idle-timeout-in-seconds[`pool-idle-timeout-in-seconds`] timer removes beans until `steady-pool-size` is reached.

Values are from 0 to MAX_INTEGER. The pool is not resized below the `steady-pool-size`. Default is 16.

Applies to stateless session beans, entity beans, and message-driven beans.

For EJB pools, the value can be defined in the EJB container. Default is 16.

For EJB caches, the value can be defined in the EJB container. Default is 32.

For message-driven beans, the value can be defined in the EJB container. Default is 2.

[[superelements-165]]
=== Superelements

xref:Technical Documentation/Payara Server Documentation/Application Deployment/dd-elements.adoc#bean-cache[`bean-cache`], xref:Technical Documentation/Payara Server Documentation/Application Deployment/dd-elements.adoc#bean-pool[`bean-pool`] (`glassfish-ejb-jar.xml`)

[[subelements-157]]
=== Subelements

none - contains data

[[resource-adapter-config]]
== `resource-adapter-config`

Defines a connector (resource adapter) configuration. Stores configuration information for the resource adapter JavaBean in `property` subelements.

[[superelements-166]]
=== Superelements

xref:Technical Documentation/Payara Server Documentation/Application Deployment/dd-elements.adoc#resources[`resources`] (`glassfish-resources.xml` and `payara-resources.xml`)

[[subelements-158]]
=== Subelements

The following table describes subelements for the `resource-adapter-config` element.

.`resource-adapter-config` Subelements
[cols="3,2,6",options="header"]
|===
|Element |Required |Description

a| xref:Technical Documentation/Payara Server Documentation/Application Deployment/dd-elements.adoc#property-with-attributes[`property` (with attributes)]
|zero or more
|Specifies a property or a variable.

|===

[[attributes-36]]
=== Attributes

The following table describes attributes for the `resource-adapter-config` element.

.`resource-adapter-config` Attributes
[cols="3,2,6",options="header"]
|===
|Attribute |Default |Description

|`name` |none |(optional) Not used. See `resource-adapter-name`.

|`thread-pool-ids` |none |(optional) Specifies a comma-separated list of the names of thread pools.

|`object-type` |`user` a| (optional) Defines the type of the resource. Allowed values are:

* `system-all` - A system resource for all server instances and the domain application server.
* `system-admin` - A system resource only for the domain application server.
* `system-instance` - A system resource for all server instances only.
* `user` - A user resource.

|`resource-adapter-name` |none |Specifies the name of a deployed connector module or application. If the resource adapter is embedded in an application, then it is `app_name#rar_name`.

|===

[[properties-11]]
=== Properties

Properties of the `resource-adapter-config` element are the names of setter methods of the `resourceadapter-class` element in the `ra.xml` file, which defines the class name of the resource adapter JavaBean.
Any properties defined here override the default values present in `ra.xml`.

[[resource-adapter-mid]]
== `resource-adapter-mid`

Specifies the module ID of the resource adapter that is responsible for delivering messages to the message-driven bean.

[[superelements-167]]
=== Superelements

xref:Technical Documentation/Payara Server Documentation/Application Deployment/dd-elements.adoc#mdb-resource-adapter[`mdb-resource-adapter`] (`glassfish-ejb-jar.xml`)

[[subelements-159]]
=== Subelements

none - contains data

[[resource-env-ref]]
== `resource-env-ref`

Maps the `res-ref-name` in the corresponding Jakarta EE deployment descriptor file `resource-env-ref` entry to the absolute `jndi-name` of a resource.

[[superelements-168]]
=== Superelements

xref:Technical Documentation/Payara Server Documentation/Application Deployment/dd-elements.adoc#glassfish-web-app[`glassfish-web-app`] (`glassfish-web.xml` and `payara-web.xml`),
xref:Technical Documentation/Payara Server Documentation/Application Deployment/dd-elements.adoc#ejb[`ejb`] (`glassfish-ejb-jar.xml`),
xref:Technical Documentation/Payara Server Documentation/Application Deployment/dd-elements.adoc#glassfish-application-client[`glassfish-application-client`] (`glassfish-application-client.xml`)

[[subelements-160]]
=== Subelements

The following table describes subelements for the `resource-env-ref` element.

.`resource-env-ref` Subelements
[cols="3,2,6",options="header"]
|===
|Element |Required |Description

a| xref:Technical Documentation/Payara Server Documentation/Application Deployment/dd-elements.adoc#resource-env-ref-name[`resource-env-ref-name`]
|only one
|Specifies the `res-ref-name` in the corresponding Jakarta EE deployment descriptor file `resource-env-ref` entry.

a| xref:Technical Documentation/Payara Server Documentation/Application Deployment/dd-elements.adoc#jndi-name[`jndi-name`]
|only one
|Specifies the absolute `jndi-name` of a resource.

|===

[[example-9]]
=== Example

[source,xml]
----
<resource-env-ref>
   <resource-env-ref-name>jms/StockQueueName</resource-env-ref-name>
   <jndi-name>jms/StockQueue</jndi-name>
</resource-env-ref>
----

[[resource-env-ref-name]]
== `resource-env-ref-name`

Specifies the `res-ref-name` in the corresponding Jakarta EE deployment descriptor file `resource-env-ref` entry.

[[superelements-169]]
=== Superelements

xref:Technical Documentation/Payara Server Documentation/Application Deployment/dd-elements.adoc#resource-env-ref[`resource-env-ref`] (`glassfish-web.xml` and `payara-web.xml`, `glassfish-ejb-jar.xml`, `glassfish-application-client.xml`)

[[subelements-161]]
=== Subelements

none - contains data

[[resource-ref]]
== `resource-ref`

Maps the `res-ref-name` in the corresponding Jakarta EE deployment descriptor file `resource-ref` entry to the absolute `jndi-name` of a resource.

NOTE: Connections acquired from JMS connection factories are not shareable in the current release of Payara Server.
The `res-sharing-scope` element in the `ejb-jar.xml` file `resource-ref` element is ignored for JMS connection factories.

When `resource-ref` specifies a JMS connection factory for the Open Message Queue, the `default-resource-principal` (name/password) must exist in the Message Queue user repository.

[[superelements-170]]
=== Superelements

xref:Technical Documentation/Payara Server Documentation/Application Deployment/dd-elements.adoc#glassfish-web-app[`glassfish-web-app`] (`glassfish-web.xml` and `payara-web.xml`),
xref:Technical Documentation/Payara Server Documentation/Application Deployment/dd-elements.adoc#ejb[`ejb`] (`glassfish-ejb-jar.xml`),
xref:Technical Documentation/Payara Server Documentation/Application Deployment/dd-elements.adoc#glassfish-application-client[`glassfish-application-client`] (`glassfish-application-client.xml`)

[[subelements-162]]
=== Subelements

The following table describes subelements for the `resource-ref` element.

.`resource-ref` Subelements
[cols="3,2,6",options="header"]
|===
|Element |Required |Description

a| xref:Technical Documentation/Payara Server Documentation/Application Deployment/dd-elements.adoc#res-ref-name[`res-ref-name`]
|only one
|Specifies the `res-ref-name` in the corresponding Jakarta EE deployment descriptor file `resource-ref` entry.

a| xref:Technical Documentation/Payara Server Documentation/Application Deployment/dd-elements.adoc#jndi-name[`jndi-name`]
|only one
|Specifies the absolute `jndi-name` of a resource.

a| xref:Technical Documentation/Payara Server Documentation/Application Deployment/dd-elements.adoc#default-resource-principal[`default-resource-principal`]
|zero or one
|Specifies the default principal (user) for the resource.

|===

[[example-10]]
=== Example

[source,xml]
----
<resource-ref>
   <res-ref-name>jdbc/EmployeeDBName</res-ref-name>
   <jndi-name>jdbc/EmployeeDB</jndi-name>
</resource-ref>
----

[[resources]]
== `resources`

Defines application-scoped resources for an enterprise application, web module, EJB module, connector module, or application client module.
This is the root element; there can only be one `resources` element in a `glassfish-resources.xml` and `payara-resources.xml` file. See xref:Technical Documentation/Payara Server Documentation/Application Deployment/dd-files.adoc#payara-resources.xml[The glassfish-resources.xml File].

NOTE: You must specify a Java Naming and Directory Interface (JNDI) name for each resource.
To avoid collisions with names of other enterprise resources in JNDI, and to avoid portability problems, all names in a Payara Server application should begin with the string `java:app/`.

[[superelements-171]]
=== Superelements

none

[[subelements-163]]
=== Subelements

The following table describes subelements for the `resources` element.

.`resources` Subelements
[cols="3,2,6",options="header"]
|===
|Element |Required |Description

a| xref:Technical Documentation/Payara Server Documentation/Application Deployment/dd-elements.adoc#custom-resource[`custom-resource`]
|zero or more
|Defines a custom resource.

a| xref:Technical Documentation/Payara Server Documentation/Application Deployment/dd-elements.adoc#external-jndi-resource[`external-jndi-resource`]
|zero or more
|Defines a resource that resides in an external JNDI repository.

a| xref:Technical Documentation/Payara Server Documentation/Application Deployment/dd-elements.adoc#jdbc-resource[`jdbc-resource`]
|zero or more
|Defines a JDBC (Java Database Connectivity) resource.

a| xref:Technical Documentation/Payara Server Documentation/Application Deployment/dd-elements.adoc#mail-resource[`mail-resource`]
|zero or more
|Defines a Jakarta Mail resource.

a| xref:Technical Documentation/Payara Server Documentation/Application Deployment/dd-elements.adoc#admin-object-resource[`admin-object-resource`]
|zero or more
|Defines an administered object for an inbound resource adapter.

a| xref:Technical Documentation/Payara Server Documentation/Application Deployment/dd-elements.adoc#connector-resource[`connector-resource`]
|zero or more
|Defines a connector (resource adapter) resource.

a| xref:Technical Documentation/Payara Server Documentation/Application Deployment/dd-elements.adoc#resource-adapter-config[`resource-adapter-config`]
|zero or more
|Defines a resource adapter configuration.

a| xref:Technical Documentation/Payara Server Documentation/Application Deployment/dd-elements.adoc#jdbc-connection-pool[`jdbc-connection-pool`]
|zero or more
|Defines the properties that are required for creating a JDBC connection pool.

a| xref:Technical Documentation/Payara Server Documentation/Application Deployment/dd-elements.adoc#connector-connection-pool[`connector-connection-pool`]
|zero or more
|Defines the properties that are required for creating a connector connection pool.

a| xref:Technical Documentation/Payara Server Documentation/Application Deployment/dd-elements.adoc#work-security-map[`work-security-map`]
|zero or more
|Defines a work security map.

|===

NOTE: Subelements of a `resources` element can occur in any order.

[[response-policy]]
== `response-policy`

Defines the authentication policy requirements of the authentication provider's response processing.

[[superelements-172]]
=== Superelements

xref:Technical Documentation/Payara Server Documentation/Application Deployment/dd-elements.adoc#provider-config[`provider-config`] (`sun-acc.xml`)

[[subelements-164]]
=== Subelements

none

[[attributes-37]]
=== Attributes

The following table describes attributes for the `response-policy` element.

.`response-policy` Attributes
[cols="3,2,6",options="header"]
|===
|Attribute |Default |Description

|`auth-source` |none |Specifies the type of required authentication, either `sender` (user name and password) or `content` (digital signature).

|`auth-recipient` |none |Specifies whether recipient authentication occurs before or after content authentication. Allowed values are `before-content` and `after-content`.

|===

[[response-protection]]
== `response-protection`

Defines the authentication policy requirements of the application's response processing.

[[superelements-173]]
=== Superelements

xref:Technical Documentation/Payara Server Documentation/Application Deployment/dd-elements.adoc#message-security[`message-security`] (`glassfish-web.xml` and `payara-web.xml`, `glassfish-ejb-jar.xml`, `glassfish-application-client.xml`)

[[subelements-165]]
=== Subelements

none

[[attributes-38]]
=== Attributes

The following table describes attributes for the `response-protection` element.

.`response-protection` Attributes
[cols="3,2,6",options="header"]
|===
|Attribute |Default |Description

|`auth-source` |none |Specifies the type of required authentication, either `sender` (user name and password) or `content` (digital signature).

|`auth-recipient` |none |Specifies whether recipient authentication occurs before or after content authentication. Allowed values are `before-content` and `after-content`.

|===

[[role-name]]
== `role-name`

Contains the `role-name` in the `security-role` element of the corresponding Jakarta EE deployment descriptor file.

[[superelements-174]]
=== Superelements

xref:Technical Documentation/Payara Server Documentation/Application Deployment/dd-elements.adoc#security-role-mapping[`security-role-mapping`] (`glassfish-application.xml`, `glassfish-web.xml` and `payara-web.xml`, `glassfish-ejb-jar.xml`)

[[subelements-166]]
=== Subelements

none - contains data

[[sas-context]]
== `sas-context`

Describes the sas-context fields.

[[superelements-175]]
=== Superelements

xref:Technical Documentation/Payara Server Documentation/Application Deployment/dd-elements.adoc#ior-security-config[`ior-security-config`] (`glassfish-ejb-jar.xml`)

[[subelements-167]]
=== Subelements

The following table describes subelements for the `sas-context` element.

.`sas-context` Subelements
[cols="3,2,6",options="header"]
|===
|Element |Required |Description

a| xref:Technical Documentation/Payara Server Documentation/Application Deployment/dd-elements.adoc#caller-propagation[`caller-propagation`]
|only one
|Specifies whether the target accepts propagated caller identities. The values are NONE, SUPPORTED, or REQUIRED.

|===

[[scanning-exclude-and-scanning-include]]
== `scanning-exclude` and `scanning-include`

Modern WAR and EAR files very often include a number of 3rd party JARs. In situations where some JARs require CDI scanning and others may break if scanned, these can now be explicitly included or excluded from such component scanning.

Both the `glassfish-application.xml` and the `glassfish-web.xml` files support the following directives:

[source, xml]
----
<scanning-exclude>*</scanning-exclude>
<scanning-include>ejb*</scanning-include>
<scanning-include>conflicting-web-library</scanning-include>
----

In the above example, all JARs will be excluded by default, then all JARs beginning with `ejb` will be scanned along with the JAR named `conflicting-web-library`.

[[superelements-175]]
=== Superelements

xref:Technical Documentation/Payara Server Documentation/Application Deployment/dd-elements.adoc#glassfish-application[`glassfish-application`] (`glassfish-application.xml`),
xref:Technical Documentation/Payara Server Documentation/Application Deployment/dd-elements.adoc#glassfish-web-app[`glassfish-web-app`] (`glassfish-web.xml` and `payara-web.xml`)

[[subelements-167]]
=== Subelements

none

[[schema]]
== `schema`

Specifies the file that contains a description of the database schema to which the beans in this `sun-cmp-mappings.xml` file are mapped.
If this element is empty, the database schema file is automatically generated at deployment time.
Otherwise, the `schema` element names a `.dbschema` file with a pathname relative to the directory containing the `sun-cmp-mappings.xml` file, but without the `.dbschema` extension.
See "xref:ROOT:Technical Documentation/Application Development/container_managed-persistence.adoc#automatic-database-schema-capture[Automatic Database Schema Capture]" in the Payara Server Application Development section.

[[superelements-176]]
=== Superelements

xref:Technical Documentation/Payara Server Documentation/Application Deployment/dd-elements.adoc#sun-cmp-mapping[`sun-cmp-mapping`] (`sun-cmp-mappings.xml`)

[[subelements-168]]
=== Subelements

none - contains data

[[examples-1]]
=== Examples

[source,xml]
----
<schema/> <!-- use automatic schema generation -->
----

[source,xml]
----
<schema>CompanySchema</schema> <!-- use "CompanySchema.dbschema" -->
----

[[schema-generator-properties]]
== `schema-generator-properties`

Specifies field-specific column attributes in `property` subelements.

[[superelements-177]]
=== Superelements

xref:Technical Documentation/Payara Server Documentation/Application Deployment/dd-elements.adoc#cmp-resource[`cmp-resource`] (`glassfish-ejb-jar.xml`)

[[subelements-169]]
=== Subelements

The following table describes subelements for the `schema-generator-properties` element.

.`schema-generator-properties` Subelements
[cols="3,2,6",options="header"]
|===
|Element |Required |Description

a| xref:Technical Documentation/Payara Server Documentation/Application Deployment/dd-elements.adoc#property-with-subelements[`property` (with subelements)]
|zero or more
|Specifies a property name and value.

|===

[[properties-12]]
=== Properties

The following table describes properties for the `schema-generator-properties` element.

.`schema-generator-properties` Properties
[cols="3,2,6",options="header"]
|===
|Property |Default |Description

|`use-unique-table-names` |`false` |Specifies that generated table names are unique within each Payara Server domain. This property can be overridden during deployment.
See "xref:ROOT:Technical Documentation/Application Development/container_managed-persistence.adoc#generation-options-for-cmp[Generation Options for CMP]" in the Payara Server Application Development section.

|`bean-name.field-name.attribute` |none |Defines a column attribute. For attribute descriptions, see Table C-130.

|===

The following table lists the column attributes for properties defined in the `schema-generator-properties` element.

.`schema-generator-properties` Column Attributes
[cols="2,6",options="header"]
|===
|Attribute |Description

|`jdbc-type` |Specifies the JDBC type of the column created for the CMP field. The actual SQL type generated is based on this JDBC type but is database vendor specific.

|`jdbc-maximum-length` a| Specifies the maximum number of characters stored in the column corresponding to the CMP field. Applies only when the actual SQL that is generated for the column requires a length.

For example, a `jdbc-maximum-length` of `32` on a CMP `String` field such as `firstName` normally results in a column definition such as VARCHAR(32).
But if the `jdbc-type` is `CLOB` and you are deploying on Oracle, the resulting column definition is CLOB. No length is given, because in an Oracle database, a CLOB has no length.

|`jdbc-precision` |Specifies the maximum number of digits stored in a column which represents a numeric type.

|`jdbc-scale` |Specifies the number of digits stored to the right of the decimal point in a column that represents a floating point number.

|`jdbc-nullable` |Specifies whether the column generated for the CMP field allows null values.

|===

[[example-11]]
=== Example

[source,xml]
----
<schema-generator-properties>
   <property>
         <name>Employee.firstName.jdbc-type</name>
         <value>char</value>
   </property>
   <property>
         <name>Employee.firstName.jdbc-maximum-length</name>
         <value>25</value>
   </property>
   <property>
         <name>use-unique-table-names</name>
         <value>true</value>
   </property>
</schema-generator-properties>
----

[[secondary-table]]
== `secondary-table`

Specifies a bean's secondary table(s).

[[superelements-178]]
=== Superelements

xref:Technical Documentation/Payara Server Documentation/Application Deployment/dd-elements.adoc#entity-mapping[`entity-mapping`] (`sun-cmp-mappings.xml`)

[[subelements-170]]
=== Subelements

The following table describes subelements for the `secondary-table` element.

.`secondary table` Subelements
[cols="3,2,6",options="header"]
|===
|Element |Required |Description

a| xref:Technical Documentation/Payara Server Documentation/Application Deployment/dd-elements.adoc#table-name[`table-name`]
|only one
|Specifies the name of a database table.

a| xref:Technical Documentation/Payara Server Documentation/Application Deployment/dd-elements.adoc#column-pair[`column-pair`]
|one or more
|Specifies the pair of columns that determine the relationship between two database tables.

|===

[[security]]
== `security`

Defines the SSL security configuration for IIOP/SSL communication with the target server.

[[superelements-179]]
=== Superelements

xref:Technical Documentation/Payara Server Documentation/Application Deployment/dd-elements.adoc#target-server[`target-server`] (`sun-acc.xml`)

[[subelements-171]]
=== Subelements

The following table describes subelements for the `security` element.

.`security` Subelements
[cols="3,2,6",options="header"]
|===
|Element |Required |Description

a| xref:Technical Documentation/Payara Server Documentation/Application Deployment/dd-elements.adoc#ssl[`ssl`]
|only one
|Specifies the SSL processing parameters.

a| xref:Technical Documentation/Payara Server Documentation/Application Deployment/dd-elements.adoc#cert-db[`cert-db`]
|only one
|Not implemented. Included for backward compatibility only.

|===

[[security-map]]
== `security-map`

Maps the principal received during servlet or EJB authentication to the credentials accepted by the EIS. This mapping is optional.
It is possible to map multiple Payara Server principals to the same back-end principal.

This is different from a xref:Technical Documentation/Payara Server Documentation/Application Deployment/dd-elements.adoc#work-security-map[`work-security-map`], which maps a principal associated with an incoming work instance to a principal in the Payara Server's security domain.

[[superelements-180]]
=== Superelements

xref:Technical Documentation/Payara Server Documentation/Application Deployment/dd-elements.adoc#connector-connection-pool[`connector-connection-pool`] (`glassfish-resources.xml` and `payara-resources.xml`)

[[subelements-172]]
=== Subelements

The following table describes subelements for the `security-map` element.

.`security-map` Subelements
[cols="3,2,6",options="header"]
|===
|Element |Required |Description

a| xref:Technical Documentation/Payara Server Documentation/Application Deployment/dd-elements.adoc#principal[`principal`]
|one or more
|Contains the principal of the servlet or EJB client.

a| xref:Technical Documentation/Payara Server Documentation/Application Deployment/dd-elements.adoc#user-group[`user-group`]
|one or more
|Contains the group to which the principal belongs.

a| xref:Technical Documentation/Payara Server Documentation/Application Deployment/dd-elements.adoc#backend-principal[`backend-principal`]
|only one
|Specifies the user name and password required by the EIS.

|===

[[attributes-39]]
=== Attributes

The following table describes attributes for the `security-map` element.

.`security-map` Attributes
[cols="3,2,6",options="header"]
|===
|Attribute |Default |Description

|`name` |none |Specifies a name for the security mapping.

|===

[[security-role-mapping]]
== `security-role-mapping`

Maps roles to users or groups in the currently active realm. See "xref:ROOT:Technical Documentation/Application Development/securing-apps.adoc#realm-configuration[Realm Configuration]" in the Payara Server Application Development section.

The role mapping element maps a role, as specified in the EJB JAR `role-name` entries, to a environment-specific user or group.
If it maps to a user, it must be a concrete user which exists in the current realm, who can log into the server using the current authentication method.
If it maps to a group, the realm must support groups and the group must be a concrete group which exists in the current realm.
To be useful, there must be at least one user in that realm who belongs to that group.

[[superelements-181]]
=== Superelements

xref:Technical Documentation/Payara Server Documentation/Application Deployment/dd-elements.adoc#glassfish-application[`glassfish-application`] (`glassfish-application.xml`),
xref:Technical Documentation/Payara Server Documentation/Application Deployment/dd-elements.adoc#glassfish-web-app[`glassfish-web-app`] (`glassfish-web.xml` and `payara-web.xml`),
xref:Technical Documentation/Payara Server Documentation/Application Deployment/dd-elements.adoc#glassfish-ejb-jar[`glassfish-ejb-jar`] (`glassfish-ejb-jar.xml`)

[[subelements-173]]
=== Subelements

The following table describes subelements for the `security-role-mapping` element.

.`security-role-mapping` Subelements
[cols="3,2,6",options="header"]
|===
|Element |Required |Description

a| xref:Technical Documentation/Payara Server Documentation/Application Deployment/dd-elements.adoc#role-name[`role-name`]
|only one
|Contains the `role-name` in the `security-role` element of the corresponding Jakarta EE deployment descriptor file.

a| xref:Technical Documentation/Payara Server Documentation/Application Deployment/dd-elements.adoc#principal-name[`principal-name`]
|one or more if no `group-name`, otherwise zero or more
|Contains a principal (user) name in the current realm. In an enterprise bean, the principal must have the run-as role specified.

a| xref:Technical Documentation/Payara Server Documentation/Application Deployment/dd-elements.adoc#group-name[`group-name`]
|one or more if no `principal-name`, otherwise zero or more
|Contains a group name in the current realm.

|===

[[service-endpoint-interface]]
== `service-endpoint-interface`

Specifies the web service reference name relative to `java:comp/env`.

[[superelements-182]]
=== Superelements

xref:Technical Documentation/Payara Server Documentation/Application Deployment/dd-elements.adoc#port-info[`port-info`] (`glassfish-web.xml` and `payara-web.xml`, `glassfish-ejb-jar.xml`, `glassfish-application-client.xml`)

[[subelements-174]]
=== Subelements

none - contains data

[[service-impl-class]]
== `service-impl-class`

Specifies the name of the generated service implementation class.

[[superelements-183]]
=== Superelements

xref:Technical Documentation/Payara Server Documentation/Application Deployment/dd-elements.adoc#service-ref[`service-ref`] (`glassfish-web.xml` and `payara-web.xml`, `glassfish-ejb-jar.xml`, `glassfish-application-client.xml`)

[[subelements-175]]
=== Subelements

none - contains data

[[service-qname]]
== `service-qname`

Specifies the WSDL service element that is being referred to.

[[superelements-184]]
=== Superelements

xref:Technical Documentation/Payara Server Documentation/Application Deployment/dd-elements.adoc#service-ref[`service-ref`] (`glassfish-web.xml` and `payara-web.xml`, `glassfish-ejb-jar.xml`, `glassfish-application-client.xml`);
xref:Technical Documentation/Payara Server Documentation/Application Deployment/dd-elements.adoc#webservice-endpoint[`webservice-endpoint`] (`glassfish-web.xml` and `payara-web.xml`, `glassfish-ejb-jar.xml`)

[[subelements-176]]
=== Subelements

The following table describes subelements for the `service-qname` element.

.`service-qname` subelements
[cols="3,2,6",options="header"]
|===
|Element |Required |Description

a| xref:Technical Documentation/Payara Server Documentation/Application Deployment/dd-elements.adoc#namespaceuri[`namespaceURI`]
|only one
|Specifies the namespace URI.

a| xref:Technical Documentation/Payara Server Documentation/Application Deployment/dd-elements.adoc#localpart[`localpart`]
|only one
|Specifies the local part of a QNAME.

|===

[[service-ref]]
== `service-ref`

Specifies runtime settings for a web service reference. Runtime information is only needed in the following cases:

* To define the port used to resolve a container-managed port
* To define the default Stub/Call property settings for Stub objects
* To define the URL of a final WSDL document to be used instead of the one associated with the `service-ref` in the standard Jakarta EE deployment descriptor

[[superelements-185]]
=== Superelements

xref:Technical Documentation/Payara Server Documentation/Application Deployment/dd-elements.adoc#glassfish-web-app[`glassfish-web-app`] (`glassfish-web.xml` and `payara-web.xml`),
xref:Technical Documentation/Payara Server Documentation/Application Deployment/dd-elements.adoc#ejb[`ejb`] (`glassfish-ejb-jar.xml`),
xref:Technical Documentation/Payara Server Documentation/Application Deployment/dd-elements.adoc#glassfish-application-client[`glassfish-application-client`] (`glassfish-application-client.xml`)

[[subelements-177]]
=== Subelements

The following table describes subelements for the `service-ref` element.

.`service-ref` subelements
[cols="3,2,6",options="header"]
|===
|Element |Required |Description

a| xref:Technical Documentation/Payara Server Documentation/Application Deployment/dd-elements.adoc#service-ref-name[`service-ref-name`]
|only one
|Specifies the web service reference name relative to `java:comp/env`.

a| xref:Technical Documentation/Payara Server Documentation/Application Deployment/dd-elements.adoc#port-info[`port-info`]
|zero or more
|Specifies information for a port within a web service reference.

a| xref:Technical Documentation/Payara Server Documentation/Application Deployment/dd-elements.adoc#call-property[`call-property`]
|zero or more
|Specifies JAX-RPC property values that can be set on a `javax.xml.rpc.Call` object before it is returned to the web service client.

a| xref:Technical Documentation/Payara Server Documentation/Application Deployment/dd-elements.adoc#wsdl-override[`wsdl-override`]
|zero or one
|Specifies a valid URL pointing to a final WSDL document.

a| xref:Technical Documentation/Payara Server Documentation/Application Deployment/dd-elements.adoc#service-impl-class[`service-impl-class`]
|zero or one
|Specifies the name of the generated service implementation class.

a| xref:Technical Documentation/Payara Server Documentation/Application Deployment/dd-elements.adoc#service-qname[`service-qname`]
|zero or one
|Specifies the WSDL service element that is being referenced.

|===

[[service-ref-name]]
== `service-ref-name`

Specifies the web service reference name relative to `java:comp/env`.

[[superelements-186]]
=== Superelements

xref:Technical Documentation/Payara Server Documentation/Application Deployment/dd-elements.adoc#service-ref[`service-ref`] (`glassfish-web.xml` and `payara-web.xml`, `glassfish-ejb-jar.xml`, `glassfish-application-client.xml`)

[[subelements-178]]
=== Subelements

none - contains data

[[servlet]]
== `servlet`

Specifies a principal name for a servlet. Used for the `run-as` role defined in `web.xml`.

[[superelements-187]]
=== Superelements

xref:Technical Documentation/Payara Server Documentation/Application Deployment/dd-elements.adoc#glassfish-web-app[`glassfish-web-app`] (`glassfish-web.xml` and `payara-web.xml`)

[[subelements-179]]
=== Subelements

The following table describes subelements for the `servlet` element.

.`servlet` Subelements
[cols="3,2,6",options="header"]
|===
|Element |Required |Description

a| xref:Technical Documentation/Payara Server Documentation/Application Deployment/dd-elements.adoc#servlet-name[`servlet-name`]
|only one
|Contains the name of a servlet, which is matched to a `servlet-name` in `web.xml`.

a| xref:Technical Documentation/Payara Server Documentation/Application Deployment/dd-elements.adoc#principal-name[`principal-name`]
|zero or one
|Contains a principal (user) name in the current realm.

a| xref:Technical Documentation/Payara Server Documentation/Application Deployment/dd-elements.adoc#webservice-endpoint[`webservice-endpoint`]
|zero or more
|Specifies information about a web service endpoint.

|===

[[servlet-impl-class]]
== `servlet-impl-class`

Specifies the automatically generated name of the servlet implementation class.

[[superelements-188]]
=== Superelements

xref:Technical Documentation/Payara Server Documentation/Application Deployment/dd-elements.adoc#webservice-endpoint[`webservice-endpoint`] (`glassfish-web.xml` and `payara-web.xml`, `glassfish-ejb-jar.xml`)

[[subelements-180]]
=== Subelements

none - contains data

[[servlet-name]]
== `servlet-name`

Specifies the name of a servlet, which is matched to a `servlet-name` in `web.xml`. This name must be present in `web.xml`.

[[superelements-189]]
=== Superelements

xref:Technical Documentation/Payara Server Documentation/Application Deployment/dd-elements.adoc#cache-mapping[`cache-mapping`], xref:Technical Documentation/Payara Server Documentation/Application Deployment/dd-elements.adoc#servlet[`servlet`] (`glassfish-web.xml` and `payara-web.xml`)

[[subelements-181]]
=== Subelements

none - contains data

[[session-config]]
== `session-config`

Specifies session configuration information. Overrides the web container settings for an individual web module.

[[superelements-190]]
=== Superelements

xref:Technical Documentation/Payara Server Documentation/Application Deployment/dd-elements.adoc#glassfish-web-app[`glassfish-web-app`] (`glassfish-web.xml` and `payara-web.xml`)

[[subelements-182]]
=== Subelements

The following table describes subelements for the `session-config` element.

.`session-config` Subelements
[cols="3,2,6",options="header"]
|===
|Element |Required |Description

a| xref:Technical Documentation/Payara Server Documentation/Application Deployment/dd-elements.adoc#session-manager[`session-manager`]
|zero or one
|Specifies session manager configuration information.

a| xref:Technical Documentation/Payara Server Documentation/Application Deployment/dd-elements.adoc#session-properties[`session-properties`]
|zero or one
|Specifies session properties.

a| xref:Technical Documentation/Payara Server Documentation/Application Deployment/dd-elements.adoc#cookie-properties[`cookie-properties`]
|zero or one
|Specifies session cookie properties.

|===

[[session-manager]]
== `session-manager`

Specifies session manager information.

[[superelements-191]]
=== Superelements

xref:Technical Documentation/Payara Server Documentation/Application Deployment/dd-elements.adoc#session-config[`session-config`] (`glassfish-web.xml` and `payara-web.xml`)

[[subelements-183]]
=== Subelements

The following table describes subelements for the `session-manager` element.

.`session-manager` Subelements
[cols="3,2,6",options="header"]
|===
|Element |Required |Description

a| xref:Technical Documentation/Payara Server Documentation/Application Deployment/dd-elements.adoc#manager-properties[`manager-properties`]
|zero or one
|Specifies session manager properties.

a| xref:Technical Documentation/Payara Server Documentation/Application Deployment/dd-elements.adoc#store-properties[`store-properties`]
|zero or one
|Specifies session persistence (storage) properties.

|===

[[attributes-40]]
=== Attributes

The following table describes attributes for the `session-manager`
element.

.`session-manager` Attributes
[cols="3,2,6",options="header"]
|===
|Attribute |Default |Description

|`persistence-type` |`memory` a| (optional) Specifies the session persistence mechanism. Allowed values are `memory`, `file`, and `hazelcast`.

|===

[[session-properties]]
== `session-properties`

Specifies session properties.

[[superelements-192]]
=== Superelements

xref:Technical Documentation/Payara Server Documentation/Application Deployment/dd-elements.adoc#session-config[`session-config`] (`glassfish-web.xml` and `payara-web.xml`)

[[subelements-184]]
=== Subelements

The following table describes subelements for the `session-properties` element.

.`session-properties` Subelements
[cols="3,2,6",options="header"]
|===
|Element |Required |Description

a| xref:Technical Documentation/Payara Server Documentation/Application Deployment/dd-elements.adoc#property-with-attributes[`property` (with attributes)]
|zero or more
|Specifies a property, which has a name and a value.

|===

[[properties-13]]
=== Properties

The following table describes properties for the `session-properties` element.

.`session-properties` Properties
[cols="3,2,6",options="header"]
|===
|Property |Default |Description

|`timeoutSeconds` |`1800` a| Specifies the default maximum inactive interval (in seconds) for all sessions created in this web module. If set to `0` or less, sessions in this web module never expire. +

If a `session-timeout` element is specified in the `web.xml` file, the `session-timeout` value overrides any `timeoutSeconds` value.
If neither `session-timeout` nor `timeoutSeconds` is specified, the `timeoutSeconds` default is used. +

Note that the `session-timeout` element in `web.xml` is specified in minutes, not seconds.

|`enableCookies` |`true` |Uses cookies for session tracking if set to `true`.

|`enableURLRewriting` |`true` |Enables URL rewriting. This provides session tracking via URL rewriting when the browser does not accept cookies. You must also use an `encodeURL` or `encodeRedirectURL` call in the servlet or JSP.

|===

[[ssl]]
== `ssl`

Defines SSL processing parameters.

[[superelements-193]]
=== Superelements

xref:Technical Documentation/Payara Server Documentation/Application Deployment/dd-elements.adoc#security[`security`] (`sun-acc.xml`)

[[subelements-185]]
=== Subelements

none

[[attributes-41]]
=== Attributes

The following table describes attributes for the `SSL` element.

.`ssl attributes`
[cols="3,2,6",options="header"]
|===
|Attribute |Default |Description

|`cert-nickname` |`s1as` |(optional) The nickname of the server certificate in the certificate database or the PKCS#11 token.
In the certificate, the name format is `tokenname:nickname`. Including the `tokenname:` part of the name in this attribute is optional.

|`ssl2-enabled` |`false` |(optional) Determines whether SSL2 is enabled.

|`ssl2-ciphers` |none |(optional) A comma-separated list of the SSL2 ciphers to be used.
Ciphers not explicitly listed will be disabled for the target, even if those ciphers are available in the particular cipher suite you are using.
If this option is not used, all supported ciphers are assumed to be enabled. Allowed values are `rc4`, `rc4export`, `rc2`, `rc2export`, `idea`, `des`, `desede3`.

|`ssl3-enabled` |`true` |(optional) Determines whether SSL3 is enabled.

|`ssl3-tls-ciphers` |none |(optional) A comma-separated list of the SSL3 and/or TLS ciphers to be used.
Ciphers not explicitly listed will be disabled for the target, even if those ciphers are available in the particular cipher suite you are using. If this option is not used, all supported ciphers are assumed to be enabled.
Allowed values are `SSL_RSA_WITH_RC4_128_MD5`, `SSL_RSA_WITH_3DES_EDE_CBC_SHA`,
`SSL_RSA_WITH_DES_CBC_SHA`, `SSL_RSA_EXPORT_WITH_RC4_40_MD5`,
`SSL_RSA_WITH_NULL_MD5`, `SSL_RSA_WITH_RC4_128_SHA`,
`SSL_RSA_WITH_NULL_SHA`. Values available in previous releases are supported for backward compatibility.

|`tls-enabled` |`true` |(optional) Determines whether TLS is enabled.

|`tls-rollback-enabled` |`true` |(optional) Determines whether TLS rollback is enabled. Enable TLS rollback for Microsoft Internet Explorer 5.0 and 5.5.

|===

[[steady-pool-size]]
== `steady-pool-size`

Specifies the initial and minimum number of bean instances that are maintained in the pool. Default is 32. Applies to stateless session beans and message-driven beans.

[[superelements-194]]
=== Superelements

xref:Technical Documentation/Payara Server Documentation/Application Deployment/dd-elements.adoc#bean-pool[`bean-pool`] (`glassfish-ejb-jar.xml`)

[[subelements-186]]
=== Subelements

none - contains data

[[store-properties]]
== `store-properties`

Specifies session persistence (storage) properties.

[[superelements-195]]
=== Superelements

xref:Technical Documentation/Payara Server Documentation/Application Deployment/dd-elements.adoc#session-manager[`session-manager`] (`glassfish-web.xml` and `payara-web.xml`)

[[subelements-187]]
=== Subelements

The following table describes subelements for the `store-properties` element.

.`store-properties` Subelements
[cols="3,2,6",options="header"]
|===
|Element |Required |Description

a| xref:Technical Documentation/Payara Server Documentation/Application Deployment/dd-elements.adoc#property-with-attributes[`property` (with attributes)]
|zero or more
|Specifies a property, which has a name and a value.

|===

[[properties-14]]
=== Properties

The following table describes properties for the `store-properties` element.

.`store-properties` Properties
[cols="3,2,6",options="header"]
|===
|Property |Default |Description

|`directory` |`domain-dir/generated/jsp/app-name/module-name_war` a| Specifies the absolute or relative pathname of the directory into which individual session files are written.
A relative path is relative to the temporary work directory for this web module. +

Applicable only if the `persistence-type` attribute of the parent xref:Technical Documentation/Payara Server Documentation/Application Deployment/dd-elements.adoc#session-manager[`session-manager`] element is `file`.

|`persistenceScope` |`session` a| Specifies how much of the session state is stored. Allowed values are as follows:

* `session` - The entire session state is stored every time. This mode provides the best guarantee that your session data is correctly stored for any distributable web module.
* `modified-session` - The entire session state is stored if it has been modified.
A session is considered to have been modified if `HttpSession.setAttribute()` or `HttpSession.removeAttribute()` was called.
You must guarantee that `setAttribute` is called every time an attribute is changed. This is not a Jakarta EE specification requirement, but it is required for this mode to work properly.
//TODO - Verify if this setting applies to `hazelcast` type
* `modified-attribute` - Only modified session attributes are stored. For this mode to work properly, you must follow some guidelines, which are explained immediately following this table.

Applicable only if the `persistence-type` attribute of the parent xref:Technical Documentation/Payara Server Documentation/Application Deployment/dd-elements.adoc#session-manager[`session-manager`] element is `hazelcast`.

|===

If the `persistenceScope` store property is set to `modified-attribute`, a web module must follow these guidelines:

* Call `setAttribute` every time the session state is modified.
* Make sure there are no cross-references between attributes. The object graph under each distinct attribute key is serialized and stored separately.
If there are any object cross references between the objects under each separate key, they are not serialized and deserialized correctly.
* Distribute the session state across multiple attributes, or at least between a read-only attribute and a modifiable attribute.

[[stub-property]]
== `stub-property`

Specifies JAX-RPC property values that are set on a `javax.xml.rpc.Stub` object before it is returned to the web service client. The property names can be any properties supported by the JAX-RPC `Stub` implementation.

[[superelements-196]]
=== Superelements

xref:Technical Documentation/Payara Server Documentation/Application Deployment/dd-elements.adoc#port-info[`port-info`] (`glassfish-web.xml` and `payara-web.xml`, `glassfish-ejb-jar.xml`, `glassfish-application-client.xml`)

[[subelements-188]]
=== Subelements

The following table describes subelements for the `stub-property` element.

.`stub-property` subelements
[cols="3,2,6",options="header"]
|===
|Element |Required |Description

a| xref:Technical Documentation/Payara Server Documentation/Application Deployment/dd-elements.adoc#name[`name`]
|only one
|Specifies the name of the entity.

a| xref:Technical Documentation/Payara Server Documentation/Application Deployment/dd-elements.adoc#value[`value`]
|only one
|Specifies the value of the entity.

|===

[[properties-15]]
=== Properties

The following table describes properties for the `stub-property` element.

//TODO - Review whether this property is still supported as a feature

.`stub-property` properties
[cols="3,2,6",options="header"]
|===
|Property |Default |Description

|`jbi-enabled` |`true` |Determines whether the visibility of this endpoint as a Java Business Integration service is enabled or disabled.

|===

[[example-12]]
=== Example

[source,xml]
----
<service-ref>
<service-ref-name>service/FooProxy</service-ref-name>
  <port-info>
       <service-endpoint-interface>a.FooPort</service-endpoint-interface>
       <wsdl-port>
          <namespaceURI>urn:Foo</namespaceURI>
          <localpart>FooPort</localpart>
       </wsdl-port>
       <stub-property>
          <name>javax.xml.rpc.service.endpoint.address</name>
          <value>http://localhost:8080/a/Foo</value>
       </stub-property>
  </port-info>
</service-ref>
----

[[sun-cmp-mapping]]
== `sun-cmp-mapping`

Specifies beans mapped to a particular database schema.

NOTE: A bean cannot be related to a bean that maps to a different database schema, even if the beans are deployed in the same EJB JAR file.

[[superelements-197]]
=== Superelements

xref:Technical Documentation/Payara Server Documentation/Application Deployment/dd-elements.adoc#sun-cmp-mappings[`sun-cmp-mappings`] (`sun-cmp-mappings.xml`)

[[subelements-189]]
=== Subelements

The following table describes subelements for the `sun-cmp-mapping` element.

.`sun-cmp-mapping` Subelements
[cols="3,2,6",options="header"]
|===
|Element |Required |Description

a| xref:Technical Documentation/Payara Server Documentation/Application Deployment/dd-elements.adoc#schema[`schema`]
|only one
|Specifies the file that contains a description of the database schema.

a| xref:Technical Documentation/Payara Server Documentation/Application Deployment/dd-elements.adoc#entity-mapping[`entity-mapping`]
|one or more
|Specifies the mapping of a bean to database columns.

|===

[[sun-cmp-mappings]]
== `sun-cmp-mappings`

Defines the Payara Server specific CMP mapping configuration for an EJB JAR file. This is the root element; there can only be one `sun-cmp-mappings` element in a `sun-cmp-mappings.xml` file.
See xref:Technical Documentation/Payara Server Documentation/Application Deployment/dd-files.adoc#the-sun-cmp-mappings.xml-file[The sun-cmp-mappings.xml File].

[[superelements-198]]
=== Superelements

none

[[subelements-190]]
=== Subelements

The following table describes subelements for the `sun-cmp-mappings` element.

.`sun-cmp-mappings` Subelements
[cols="3,2,6",options="header"]
|===
|Element |Required |Description

a|  xref:Technical Documentation/Payara Server Documentation/Application Deployment/dd-elements.adoc#sun-cmp-mapping[`sun-cmp-mapping`]
|one or more
|Specifies beans mapped to a particular database schema.

|===

[[table-name]]
== `table-name`

Specifies the name of a database table. The table must be present in the database schema file. See "xref:ROOT:Technical Documentation/application-development-guide:container_managed-persistence.adoc#automatic-database-schema-capture[Automatic Database Schema Capture]" in the Payara Server Application Development section.

[[superelements-199]]
=== Superelements

xref:Technical Documentation/Payara Server Documentation/Application Deployment/dd-elements.adoc#entity-mapping[`entity-mapping`], xref:Technical Documentation/Payara Server Documentation/Application Deployment/dd-elements.adoc#secondary-table[`secondary-table`] (`sun-cmp-mappings.xml`)

[[subelements-191]]
=== Subelements

none - contains data

[[target-server]]
=== `target-server`

Specifies the IIOP listener for the target server. Also specifies IIOP endpoints used for load balancing.
If the Payara Server instance on which the application client is deployed participates in a cluster, Payara Server finds all currently active IIOP endpoints in the cluster automatically.
However, a client should have at least two endpoints specified for bootstrapping purposes, in case one of the endpoints has failed.

A listener or endpoint is in the form `host:port`, where the host is an IP address or host name, and the port specifies the port number.

Not used if the deprecated `endpoints` property is defined for load balancing. For more information, see xref:Technical Documentation/Payara Server Documentation/Application Deployment/dd-elements.adoc#client-container[`client-container`].

[[superelements-200]]
=== Superelements

xref:Technical Documentation/Payara Server Documentation/Application Deployment/dd-elements.adoc#client-container[`client-container`] (`sun-acc.xml`)

[[subelements-192]]
=== Subelements

The following table describes subelements for the `target-server` element.

.`target-server` subelements
[cols="3,2,6",options="header"]
|===
|Element |Required |Description

a|  xref:Technical Documentation/Payara Server Documentation/Application Deployment/dd-elements.adoc#description[`description`]
|zero or one
|Specifies the description of the target server.

a|  xref:Technical Documentation/Payara Server Documentation/Application Deployment/dd-elements.adoc#security[`security`]
|zero or one
|Specifies the security configuration for the IIOP/SSL communication with the target server.

|===

[[attributes-42]]
=== Attributes

The following table describes attributes for the `target-server` element.

.`target-server` attributes
[cols="3,2,6",options="header"]
|===
|Attribute |Default |Description

|`name` |none |Specifies the name of the server instance accessed by the client container.

|`address` |none |Specifies the host name or IP address (resolvable by DNS) of the server to which this client attaches.

|`port` |none a| Specifies the naming service port number of the server to which this client attaches. +

For a new server instance, assign a port number other than 3700. You can change the port number in the Administration Console. Click the Help button in the Administration Console for more information.

|===

[[tie-class]]
== `tie-class`

Specifies the automatically generated name of a tie implementation class for a port component.

[[superelements-201]]
=== Superelements

xref:Technical Documentation/Payara Server Documentation/Application Deployment/dd-elements.adoc#webservice-endpoint[`webservice-endpoint`] (`glassfish-web.xml` and `payara-web.xml`, `glassfish-ejb-jar.xml`)

[[subelements-193]]
=== Subelements

none - contains data

[[timeout]]
== `timeout`

Specifies the xref:Technical Documentation/Payara Server Documentation/Application Deployment/dd-elements.adoc#cache-mapping[`cache-mapping`] specific maximum amount of time in seconds that an entry can remain in the cache after it is created or refreshed.
If not specified, the default is the value of the `timeout` attribute of the xref:Technical Documentation/Payara Server Documentation/Application Deployment/dd-elements.adoc#cache[`cache`] element.

[[superelements-202]]
=== Superelements

xref:Technical Documentation/Payara Server Documentation/Application Deployment/dd-elements.adoc#cache-mapping[`cache-mapping`] (`glassfish-web.xml` and `payara-web.xml`)

[[subelements-194]]
=== Subelements

none - contains data

[[attributes-43]]
=== Attributes

The following table describes attributes for the `timeout` element.

.`timeout` Attributes
[cols="3,2,6",options="header"]
|===
|Attribute |Default |Description

|`name` |none |Specifies the timeout input parameter, whose value is interpreted in seconds. The field's type must be `java.lang.Long` or `java.lang.Integer`.

|`scope` |`request.attribute` |(optional) Specifies the scope from which the input parameter is retrieved.
Allowed values are `context.attribute`, `request.header`, `request.parameter`, `request.cookie`, `request.attribute`, and `session.attribute`.

|===

[[transport-config]]
== `transport-config`

Specifies the security transport information.

[[superelements-203]]
=== Superelements

xref:Technical Documentation/Payara Server Documentation/Application Deployment/dd-elements.adoc#ior-security-config[`ior-security-config`] (`glassfish-ejb-jar.xml`)

[[subelements-195]]
=== Subelements

The following table describes subelements for the `transport-config` element.

.`transport-config` Subelements
[cols="3,2,6",options="header"]
|===
|Element |Required |Description

a| xref:Technical Documentation/Payara Server Documentation/Application Deployment/dd-elements.adoc#integrity[`integrity`]
|only one
|Specifies if the target supports integrity-protected messages. The values are NONE, SUPPORTED, or REQUIRED.

a| xref:Technical Documentation/Payara Server Documentation/Application Deployment/dd-elements.adoc#confidentiality[`confidentiality`]
|only one
|Specifies if the target supports privacy-protected messages. The values are NONE, SUPPORTED, or REQUIRED.

a| xref:Technical Documentation/Payara Server Documentation/Application Deployment/dd-elements.adoc#establish-trust-in-target[`establish-trust-in-target`]
|only one
|Specifies if the target is capable of authenticating to a client. The values are NONE, SUPPORTED, or REQUIRED.

a| xref:Technical Documentation/Payara Server Documentation/Application Deployment/dd-elements.adoc#establish-trust-in-client[`establish-trust-in-client`]
|only one
|Specifies if the target is capable of authenticating a client. The values are NONE, SUPPORTED, or REQUIRED.

|===

[[transport-guarantee]]
== `transport-guarantee`

Specifies that the communication between client and server is `NONE`, `INTEGRAL`, or `CONFIDENTIAL`.

* `NONE` means the application does not require any transport guarantees.
* `INTEGRAL` means the application requires that the data sent between client and server be sent in such a way that it can't be changed in transit.
* `CONFIDENTIAL` means the application requires that the data be transmitted in a fashion that prevents other entities from observing the contents of the transmission.

In most cases, a value of `INTEGRAL` or `CONFIDENTIAL` indicates that the use of SSL is required.

[[superelements-204]]
=== Superelements

xref:Technical Documentation/Payara Server Documentation/Application Deployment/dd-elements.adoc#webservice-endpoint[`webservice-endpoint`] (`glassfish-web.xml` and `payara-web.xml`, `glassfish-ejb-jar.xml`)

[[subelements-196]]
=== Subelements

none - contains data

[[unique-id]]
== `unique-id`

Contains the unique ID for the application. This value is automatically updated each time the application is deployed or redeployed. Do not edit this value.

[[superelements-205]]
=== Superelements

xref:Technical Documentation/Payara Server Documentation/Application Deployment/dd-elements.adoc#glassfish-application[`glassfish-application`] (`glassfish-application.xml`),
xref:Technical Documentation/Payara Server Documentation/Application Deployment/dd-elements.adoc#enterprise-beans[`enterprise-beans`] (`glassfish-ejb-jar.xml`)

[[subelements-197]]
=== Subelements

none - contains data

[[url-pattern]]
== `url-pattern`

Specifies a servlet URL pattern for which caching is enabled. See the Servlet 6.0 specification section 12.2 for applicable patterns.

[[superelements-206]]
=== Superelements

xref:Technical Documentation/Payara Server Documentation/Application Deployment/dd-elements.adoc#cache-mapping[`cache-mapping`] (`glassfish-web.xml` and `payara-web.xml`)

[[subelements-198]]
=== Subelements

none - contains data

[[user-group]]
== `user-group`

Contains the group to which the principal belongs.

[[superelements-207]]
=== Superelements

xref:Technical Documentation/Payara Server Documentation/Application Deployment/dd-elements.adoc#security-map[`security-map`] (`glassfish-resources.xml` and `payara-resources.xml`)

[[subelements-199]]
=== Subelements

none - contains data

[[use-thread-pool-id]]
== `use-thread-pool-id`

Specifies the thread pool from which threads are selected for remote invocations of this bean.

[[superelements-208]]
=== Superelements

xref:Technical Documentation/Payara Server Documentation/Application Deployment/dd-elements.adoc#ejb[`ejb`] (`glassfish-ejb-jar.xml`)

[[subelements-200]]
=== Subelements

none - contains data

[[value]]
== `value`

Specifies the value of the entity.

[[superelements-209]]
=== Superelements

xref:Technical Documentation/Payara Server Documentation/Application Deployment/dd-elements.adoc#call-property[`call-property`], xref:Technical Documentation/Payara Server Documentation/Application Deployment/dd-elements.adoc#stub-property[`stub-property`] (`glassfish-web.xml` and `payara-web.xml`, `glassfish-ejb-jar.xml`, `glassfish-application-client.xml`); xref:Technical Documentation/Payara Server Documentation/Application Deployment/dd-elements.adoc#property-with-subelements[`property` (with subelements)] (`glassfish-ejb-jar.xml`)

[[subelements-201]]
=== Subelements

none - contains data

//TODO - Would be good to remove valve elements once Catalina is removed
[[valve]]
== `valve`

Specifies a custom valve for this web application. You can define a valve for all the web applications on a specific virtual server. For details, see xref:Technical Documentation/Payara Server Documentation/Command Reference/create-virtual-server.adoc#create-virtual-server[`create-virtual-server`].

[[superelements-210]]
=== Superelements

xref:Technical Documentation/Payara Server Documentation/Application Deployment/dd-elements.adoc#glassfish-web-app[`glassfish-web-app`] (`glassfish-web.xml` and `payara-web.xml`)

[[subelements-202]]
Subelements

The following table describes subelements for the `valve` element.

.`valve` Subelements
[cols="3,2,6",options="header"]
|===
|Element |Required |Description

a| xref:Technical Documentation/Payara Server Documentation/Application Deployment/dd-elements.adoc#description[`description`]
|zero or one
|Specifies a text description of this element.

a| xref:Technical Documentation/Payara Server Documentation/Application Deployment/dd-elements.adoc#property-with-attributes[`property` (with attributes)]
|zero or more
|Specifies a property, which has a name and a value.

|===

[[attributes-44]]
=== Attributes

The following table describes attributes for the `valve` element.

.`valve` Attributes
[cols="3,2,6",options="header"]
|===
|Attribute |Default |Description

|`name` |none |Specifies a unique name for the valve.

|`class-name` |none |Specifies the fully qualified class name of the valve. The valve class must implement the `org.apache.catalina.Valve` interface from Tomcat or previous Payara Server releases, or the `org.glassfish.web.valve.GlassFishValve` interface from the current Payara Server release.

|===

[[example-13]]
=== Example

[source,xml]
----
<valve name="MyValve" classname="org.glassfish.extension.Valve">
   <property name="MyProperty1" value="MyValue1" />
   <property name="MyProperty2" value="MyValue2" />
</valve> 
----

[[vendor]]
== `vendor`

Specifies a vendor-specific icon, splash screen, text string, or a combination of these for Java Web Start download and launch screens. The complete format of this element's data is as follows:

[source,xml]
----
<vendor>icon-image-URI::splash-screen-image-URI::vendor-text</vendor>
----

The following example vendor element contains an icon, a splash screen,
and a text string:

[source,xml]
----
<vendor>images/icon.jpg::otherDir/splash.jpg::MyCorp, Inc.</vendor>
----

The following example vendor element contains an icon and a text string:

[source,xml]
----
<vendor>images/icon.jpg::MyCorp, Inc.</vendor>
----

The following example vendor element contains a splash screen and a text string; note the initial double colon:

[source,xml]
----
<vendor>::otherDir/splash.jpg::MyCorp, Inc.</vendor>
----

The following example vendor element contains only a text string:

[source,xml]
----
<vendor>MyCorp, Inc.</vendor>
----

The default value is the text string `Application Client`.

[[superelements-211]]
=== Superelements

xref:Technical Documentation/Payara Server Documentation/Application Deployment/dd-elements.adoc#java-web-start-access[`java-web-start-access`] (`glassfish-application-client.xml`)

[[subelements-203]]
=== Subelements

none - contains data

[[version-identifier]]
== `version-identifier`

Contains version information for an application or module. For more information about application versioning, see xref:Technical Documentation/Payara Server Documentation/Application Deployment/overview.adoc#module-and-application-versions[Module and Application Versions].

[[superelements-212]]
=== Superelements

xref:Technical Documentation/Payara Server Documentation/Application Deployment/dd-elements.adoc#glassfish-application[`glassfish-application`] (`glassfish-application.xml`),
xref:Technical Documentation/Payara Server Documentation/Application Deployment/dd-elements.adoc#glassfish-web-app[`glassfish-web-app`] (`glassfish-web-app.xml`),
xref:Technical Documentation/Payara Server Documentation/Application Deployment/dd-elements.adoc#glassfish-ejb-jar[`glassfish-ejb-jar`] (`glassfish-ejb-jar.xml`),
xref:Technical Documentation/Payara Server Documentation/Application Deployment/dd-elements.adoc#glassfish-application-client[`glassfish-application-client`] (`glassfish-application-client.xml`)

[[subelements-204]]
=== Subelements

none - contains data

[[victim-selection-policy]]
== `victim-selection-policy`

Specifies how stateful session beans are selected for passivation. Possible values are First In, First Out (`FIFO`), Least Recently Used (`LRU`), Not Recently Used (`NRU`).
The default value is `NRU`, which is actually pseudo-LRU.

NOTE: You cannot plug in your own victim selection algorithm.

The victims are generally passivated into a backup store (typically a file system or database). This store is cleaned during startup, and also by a periodic background process that removes idle entries as specified by `removal-timeout-in-seconds`.
The backup store is monitored by a background thread (or sweeper thread) to remove unwanted entries.

Applies to stateful session beans.

[[superelements-213]]
=== Superelements

xref:Technical Documentation/Payara Server Documentation/Application Deployment/dd-elements.adoc#bean-cache[`bean-cache`] (`glassfish-ejb-jar.xml`)

[[subelements-205]]
=== Subelements

none - contains data

[[example-14]]
=== Example

[source,xml]
----
<victim-selection-policy>LRU</victim-selection-policy>
----

If both SSL2 and SSL3 are enabled, the server tries SSL3 encryption first. If that fails, the server tries SSL2 encryption.
If both SSL2 and SSL3 are enabled for a virtual server, the server tries SSL3 encryption first. If that fails, the server tries SSL2 encryption.

[[web]]
== `web`

Specifies the application's web tier configuration.

[[superelements-214]]
=== Superelements

xref:Technical Documentation/Payara Server Documentation/Application Deployment/dd-elements.adoc#glassfish-application[`glassfish-application`] (`payara-application.xml`)

[[subelements-206]]
=== Subelements

The following table describes subelements for the `web` element.

.`web` Subelements
[cols="3,2,6",options="header"]
|===
|Element |Required |Description

a| xref:Technical Documentation/Payara Server Documentation/Application Deployment/dd-elements.adoc#web-uri[`web-uri`]
|only one
|Contains the web URI for the application.

a| xref:Technical Documentation/Payara Server Documentation/Application Deployment/dd-elements.adoc#context-root[`context-root`]
|only one
|Contains the web context root for the web module.

|===

[[web-uri]]
== `web-uri`

Contains the web URI for the application. Must match the corresponding element in the `application.xml` file.

[[superelements-215]]
=== Superelements

xref:Technical Documentation/Payara Server Documentation/Application Deployment/dd-elements.adoc#web[`web`] (`glassfish-application.xml`)

[[subelements-207]]
=== Subelements

none - contains data

[[webservice-default-login-config]]
== `webservice-default-login-config`

When declaring a secured Web Service based on an EJB using the _glassfish-ejb-jar.xml_ deployment descriptor, it's necessary to define the login configuration (authentication method, security realm name, etc.) for each EJB Web Service that is secured inside the assembly. For example, if an application contains 2 EJB web services called *EJBWS1* and *EJBWS2*, and they need to be secured using `BASIC` authentication against the _file_ security realm, the following configuration would be needed:

[source, xml]
----
<?xml version="1.0" encoding="UTF-8"?>
<!DOCTYPE glassfish-ejb-jar PUBLIC "-//GlassFish.org//DTD GlassFish Application Server 3.1 EJB 3.1//EN" "http://glassfish.org/dtds/glassfish-ejb-jar_3_1-1.dtd">
<glassfish-ejb-jar>
  <ejb>
    <ejb-name>EJBWS1</ejb-name>
    <webservice-endpoint>
      <port-component-name>EJBWS1Port</port-component-name>
      <endpoint-address-uri>EJBWS1/EJBWebService</endpoint-address-uri>
      <login-config>
        <auth-method>BASIC</auth-method>
        <realm>file</realm>
      </login-config>
    </webservice-endpoint>
  </ejb>
  <ejb>
    <ejb-name>EJBWS2</ejb-name>
    <webservice-endpoint>
      <port-component-name>EJBWS2Port</port-component-name>
      <endpoint-address-uri>EJBWS2/EJBWebService</endpoint-address-uri>
      <login-config>
        <auth-method>BASIC</auth-method>
        <realm>file</realm>
      </login-config>
    </webservice-endpoint>
  </ejb>
</glassfish-ejb-jar>
----

Notice that the `login-config` element is repeated exactly like it is in the 2 EJB definitions. Not only that, but if these Web services are defined using annotations for each EJB component, then the *JAX-WS* information (Port Component Name, Endpoint Address, etc.) would be duplicated too, which is too cumbersome for cases when there are lots of EJB Web service definitions.

For this scenario, the `webservice-default-login-config` has been introduced to simplify this configuration. When this element is declared, the login configuration inside it will apply to all of the EJB defined Web Services by default.

The previous example can be simplified like this:

[source, xml]
----
<?xml version="1.0" encoding="UTF-8"?>
<!DOCTYPE glassfish-ejb-jar PUBLIC "-//GlassFish.org//DTD GlassFish Application Server 3.1 EJB 3.1//EN" "http://glassfish.org/dtds/glassfish-ejb-jar_3_1-1.dtd">
<glassfish-ejb-jar>
  <webservice-default-login-config>
      <auth-method>BASIC</auth-method>
      <realm>file</realm>
  </webservice-default-login-config>
</glassfish-ejb-jar>
----

NOTE: All sub-elements tags of the `login-config` can be used inside this element.

IMPORTANT: If an EJB Web service definition needs a different login configuration from the default, just redefine it as shown in the example and it will override the default configuration.


[[superelements-230]]
=== Superelements

xref:Technical Documentation/Payara Server Documentation/Application Deployment/dd-elements.adoc#glassfish-ejb-jar[`glassfish-ejb-jar`] (`glassfish-ejb-jar.xml`)

[[subelements-220]]
=== Subelements

The following table describes subelements for the `webservice-default-login-config` element.

.`webservice-default-login-config` subelements
[cols="3,2,6",options="header"]
|===
|Element |Required |Description

a| xref:Technical Documentation/Payara Server Documentation/Application Deployment/dd-elements.adoc#auth-method[`auth-method`]
|only one
|Specifies the authentication method.

a| xref:Technical Documentation/Payara Server Documentation/Application Deployment/dd-elements.adoc#realm[`realm`]
|zero or one
|Specifies the name of the realm used to process all authentication requests.

|===


[[webservice-description]]
== `webservice-description`

Specifies a name and optional publish location for a web service.

[[superelements-216]]
=== Superelements

xref:Technical Documentation/Payara Server Documentation/Application Deployment/dd-elements.adoc#glassfish-web-app[`glassfish-web-app`] (`glassfish-web.xml` and `payara-web.xml`),
xref:Technical Documentation/Payara Server Documentation/Application Deployment/dd-elements.adoc#enterprise-beans[`enterprise-beans`] (`glassfish-ejb-jar.xml`)

[[subelements-208]]
=== Subelements

The following table describes subelements for the `webservice-description` element.

.`webservice-description` subelements
[cols="3,2,6",options="header"]
|===
|Element |Required |Description

a| xref:Technical Documentation/Payara Server Documentation/Application Deployment/dd-elements.adoc#webservice-description-name[`webservice-description-name`]
|only one
|Specifies a unique name for the web service within a web or EJB module.

a| xref:Technical Documentation/Payara Server Documentation/Application Deployment/dd-elements.adoc#wsdl-publish-location[`wsdl-publish-location`]
|zero or one
|Specifies the URL of a directory to which a web service's WSDL is published during deployment.

|===

[[webservice-description-name]]
== `webservice-description-name`

Specifies a unique name for the web service within a web or EJB module.

[[superelements-217]]
=== Superelements

xref:Technical Documentation/Payara Server Documentation/Application Deployment/dd-elements.adoc#webservice-description[`webservice-description`] (`glassfish-web.xml` and `payara-web.xml`, `glassfish-ejb-jar.xml`)

[[subelements-209]]
=== Subelements

none - contains data

[[webservice-endpoint]]
=== `webservice-endpoint`

Specifies information about a web service endpoint.

[[superelements-218]]
=== Superelements

xref:Technical Documentation/Payara Server Documentation/Application Deployment/dd-elements.adoc#servlet[`servlet`] (`glassfish-web.xml` and `payara-web.xml`), xref:Technical Documentation/Payara Server Documentation/Application Deployment/dd-elements.adoc#ejb[`ejb`] (`glassfish-ejb-jar.xml`)

[[subelements-210]]
=== Subelements

The following table describes subelements for the `webservice-endpoint` element.

.`webservice-endpoint` subelements
[cols="3,2,6",options="header"]
|===
|Element |Required |Description

a| xref:Technical Documentation/Payara Server Documentation/Application Deployment/dd-elements.adoc#port-component-name[`port-component-name`]
|only one
|Specifies a unique name for a port component within a web or EJB module.

a| xref:Technical Documentation/Payara Server Documentation/Application Deployment/dd-elements.adoc#endpoint-address-uri[`endpoint-address-uri`]
|zero or one
|Specifies the automatically generated endpoint address.

a| xref:Technical Documentation/Payara Server Documentation/Application Deployment/dd-elements.adoc#login-config[`login-config`]
|zero or one
|Specifies the authentication configuration for an EJB web service endpoint.

a| xref:Technical Documentation/Payara Server Documentation/Application Deployment/dd-elements.adoc#message-security-binding[`message-security-binding`]
|zero or one
|Specifies a custom authentication provider binding.

a| xref:Technical Documentation/Payara Server Documentation/Application Deployment/dd-elements.adoc#transport-guarantee[`transport-guarantee`]
|zero or one
|Specifies that the communication between client and server is `NONE`, `INTEGRAL`, or `CONFIDENTIAL`.

a| xref:Technical Documentation/Payara Server Documentation/Application Deployment/dd-elements.adoc#service-qname[`service-qname`]
|zero or one
|Specifies the WSDL service element that is being referenced.

a| xref:Technical Documentation/Payara Server Documentation/Application Deployment/dd-elements.adoc#tie-class[`tie-class`]
|zero or one
|Specifies the automatically generated name of a tie implementation class for a port component.

a| xref:Technical Documentation/Payara Server Documentation/Application Deployment/dd-elements.adoc#servlet-impl-class[`servlet-impl-class`]
|zero or one
|Specifies the automatically generated name of the generated servlet implementation class.

a| xref:Technical Documentation/Payara Server Documentation/Application Deployment/dd-elements.adoc#debugging-enabled[`debugging-enabled`]
|zero or one
|Specifies whether the debugging servlet is enabled for this web service endpoint. Allowed values are `true` and `false` (the default).

a| xref:Technical Documentation/Payara Server Documentation/Application Deployment/dd-elements.adoc#property-with-attributes[`property` (with attributes)] (`glassfish-web.xml` and `payara-web.xml`) xref:Technical Documentation/Payara Server Documentation/Application Deployment/dd-elements.adoc#property-with-subelements[`property` (with subelements)] (`glassfish-ejb-jar.xml`)
|zero or more
|Specifies a property, which has a name and a value.

|===

[[whitelist-package]]
== `whitelist-package`

Used to whitelist packages on xref:/Technical Documentation/Payara Server Documentation/Server Configuration And Management/Classloading/Enhanced Classloading.adoc#extreme-classloading-isolation[*extreme class loading isolation*]. Whitelisted packages are taken into account by the server when scanning
libraries.

For more information about how extreme class loading isolation works on Payara Server, see the xref:/Technical Documentation/Payara Server Documentation/Server Configuration And Management/Classloading/Enhanced Classloading.adoc[Enhanced Classloading] section.


[[superelements-224]]
=== Superelements

xref:Technical Documentation/Payara Server Documentation/Application Deployment/dd-elements.adoc#glassfish-application[`glassfish-application`] (`glassfish-application.xml`),
xref:Technical Documentation/Payara Server Documentation/Application Deployment/dd-elements.adoc#enterprise-beans[`enterprise-beans`] (`glassfish-ejb-jar.xml`)

[[subelements-215]]
=== Subelements
none

[[work-security-map]]
== `work-security-map`

Defines a work security map, which maps a principal associated with an incoming work instance to a principal in the Payara Server's security domain. It is possible to map multiple EIS group or user principals to the same Payara Server principal.

This is different from a xref:Technical Documentation/Payara Server Documentation/Application Deployment/dd-elements.adoc#security-map[`security-map`], which maps the principal received during servlet or EJB authentication to the credentials accepted by the EIS.

[[superelements-219]]
=== Superelements

xref:Technical Documentation/Payara Server Documentation/Application Deployment/dd-elements.adoc#resources[`resources`] (`glassfish-resources.xml` and `payara-resources.xml`)

[[subelements-211]]
=== Subelements

The following table describes subelements for the `work-security-map` element.

.`work-security-map` Subelements
[cols="3,2,6",options="header"]
|===
|Element |Required |Description

a| xref:Technical Documentation/Payara Server Documentation/Application Deployment/dd-elements.adoc#description[`description`]
|zero or one
|Contains a text description of this element.

a| xref:Technical Documentation/Payara Server Documentation/Application Deployment/dd-elements.adoc#principal-map[`principal-map`]
|zero or more
|Maps an EIS principal to a principal defined in the Payara Server domain.

a| xref:Technical Documentation/Payara Server Documentation/Application Deployment/dd-elements.adoc#group-map[`group-map`]
|zero or more
|Maps an EIS group to a group defined in the Payara Server domain.

|===

[[attributes-45]]
=== Attributes

The following table describes attributes for the `work-security-map` element.

.`work-security-map` Attributes
[cols="3,2,6",options="header"]
|===
|Attribute |Default |Description

|`name` |none |Specifies a unique name for the work security map.

|`description` |none |Specifies a text description for this element.

|===

[[wsdl-override]]
== `wsdl-override`

Specifies a valid URL pointing to a final WSDL document. If not specified, the WSDL document associated with the `service-ref` in the standard Jakarta EE deployment descriptor is used.

[[superelements-220]]
=== Superelements

xref:Technical Documentation/Payara Server Documentation/Application Deployment/dd-elements.adoc#service-ref[`service-ref`] (`glassfish-web.xml` and `payara-web.xml`, `glassfish-ejb-jar.xml`, `glassfish-application-client.xml`)

[[subelements-212]]
=== Subelements

none - contains data

[[example-15]]
=== Example

[source,xml]
----
<!-- available via HTTP -->
<wsdl-override>http://localhost:8000/myservice/myport?WSDL</wsdl-override>
----

[source,xml]
----
<!-- in a file -->
<wsdl-override>file:/home/user1/myfinalwsdl.wsdl</wsdl-override>
----

[[wsdl-port]]
== `wsdl-port`

Specifies the WSDL port.

[[superelements-221]]
=== Superelements

xref:Technical Documentation/Payara Server Documentation/Application Deployment/dd-elements.adoc#port-info[`port-info`] (`glassfish-web.xml` and `payara-web.xml`, `glassfish-ejb-jar.xml`, `glassfish-application-client.xml`)

[[subelements-213]]
=== Subelements

The following table describes subelements for the `wsdl-port` element.

.`wsdl-port` subelements
[cols="3,2,6",options="header"]
|===
|Element |Required |Description

a| xref:Technical Documentation/Payara Server Documentation/Application Deployment/dd-elements.adoc#namespaceuri[`namespaceURI`]
|only one
|Specifies the namespace URI.

a| xref:Technical Documentation/Payara Server Documentation/Application Deployment/dd-elements.adoc#localpart[`localpart`]
|only one
|Specifies the local part of a QNAME.

|===

[[wsdl-publish-location]]
== `wsdl-publish-location`

Specifies the URL of a directory to which a web service's WSDL is published during deployment.
Any required files are published to this directory, preserving their location relative to the module-specific WSDL directory (`META-INF/wsdl` or `WEB-INF/wsdl`).

[[superelements-222]]
=== Superelements

xref:Technical Documentation/Payara Server Documentation/Application Deployment/dd-elements.adoc#webservice-description[`webservice-description`] (`glassfish-web.xml` and `payara-web.xml`, `glassfish-ejb-jar.xml`)

[[subelements-214]]
=== Subelements

none - contains data

[[example-16]]
=== Example

Suppose you have an `ejb.jar` file whose `webservices.xml` file's `wsdl-file` element contains the following reference:

[source,text]
----
META-INF/wsdl/a/Foo.wsdl
----

Suppose your `glassfish-ejb.jar` file contains the following element:

[source,xml]
----
<wsdl-publish-location>file:/home/user1/publish</wsdl-publish-location>
----

The final WSDL is stored in `/home/user1/publish/a/Foo.wsdl`.

<|MERGE_RESOLUTION|>--- conflicted
+++ resolved
@@ -4895,7 +4895,6 @@
 [[max-wait-time-in-millis]]
 == `max-wait-time-in-millis`
 
-<<<<<<< HEAD
 This element controls what to do when the number of requests exceeds the amount of beans available in the pool.
 
 Applies to all beans.
@@ -4915,18 +4914,6 @@
 When the pool number is exceeded, the request will wait for a bean to free up in the pool, up to the number of milliseconds specified here.
 +
 After this time has expired, a new EJB instance is created and dispatched, thus the configured pool size acts as a soft upper bound, one that can be exceeded once the timer has expired.
-=======
-Payara Server has re-implemented a property of the `glassfish-ejb-jar.xml` descriptor that was available in GlassFish in versions prior to 4.0.
-
-The `bean-pool` element allows users to specify controls on a per-EJB basis for pooled stateless EJBs. Payara Server has reintroduced `max-wait-time-in-millis` to govern what happens when the number of requests for an EJB exceeds the number of beans available in the pool.
-
-A value of `-1` disables the property and means that, when the pool is at maximum usage and another request is made, a new EJB instance is created immediately, with no upper bound.
->>>>>>> fe92507c
-
-A value of `0` means the server will wait indefinitely for an existing EJB instance to be freed.
-
-A value between `1` and `MAX_INTEGER` means that the server will wait for the given amount of milliseconds for an EJB to be freed. Only after this `max-wait-time-in-millis` is exceeded will the server create a new instance of the requested EJB.
-
 
 [[superelements-229]]
 === Superelements
