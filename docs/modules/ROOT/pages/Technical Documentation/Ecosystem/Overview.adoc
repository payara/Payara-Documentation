--- conflicted
+++ resolved
@@ -16,12 +16,9 @@
 xref:/Technical Documentation/Ecosystem/Project Management Tools/Gradle Plugin.adoc[Payara Micro Gradle Plugin]::
 A plugin for Gradle is available for Payara Micro.
 
-<<<<<<< HEAD
-=======
 xref:Technical Documentation/Ecosystem/Project Management Tools/Payara Starter.adoc[Payara Starter]::
 An archetype is available for Payara Platform.
 
->>>>>>> 70d4ea07
 xref:/Technical Documentation/Ecosystem/IDE Integration/Eclipse Plugin/Overview.adoc[Payara Tools Eclipse Plugin]::
 A plugin for using Payara is available for Eclipse.
 
