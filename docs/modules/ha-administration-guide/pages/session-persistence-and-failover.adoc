[[configuring-high-availability-session-persistence-and-failover]]
=  Configuring High Availability Session Persistence and Failover

This chapter explains how to enable and configure high availability session persistence.

* xref:overview-of-session-persistence-and-failover[Overview of Session Persistence and Failover]
* xref:enabling-the-high-availability-session-persistence-service[Enabling the High Availability Session Persistence Service]
* xref:stateful-session-bean-failover[Stateful Session Bean Failover]

[[overview-of-session-persistence-and-failover]]
== Overview of Session Persistence and Failover

Payara Server provides high availability session persistence through failover of HTTP session data and stateful session bean (SFSB) session data.
Failover means that in the event of an server instance or hardware failure, another server instance in a Cluster takes over a distributed session.

For example, Jakarta  EE applications typically have significant amounts of session state data. A web shopping cart is the classic example of session state.
Also, an application can cache frequently-needed data in the session object. In fact, almost all applications with significant user interactions need to maintain session state.

<<<<<<< HEAD
NOTE: When using high availability session persistence together
with a load balancer, use a load balancer that includes session-based stickiness as part of its load-balancing algorithm. Otherwise, session data can be misdirected or lost.

The following topics are addressed here:

* xref:requirements[Requirements]
* xref:restrictions[Restrictions]
* xref:scope[Scope]
=======
NOTE: balancer, use a load balancer that includes session-based stickiness as part of its load-balancing algorithm. Otherwise, session data can be misdirected or lost.
An example of a load balancer that includes session-based stickiness is the Loadbalancer Plug-In available in Payara Server.
>>>>>>> 83d162f1

[[requirements]]
=== Requirements

A distributed session can run in multiple Payara Server instances, if:

* Each server instance has access to the same session state data.
Payara Server supports in-memory session replication on other servers in the cluster for maintaining HTTP session and stateful session bean data.
In-memory session replication is enabled by default for Payara Server clustered environments if the Group Management Service is enabled. +
The use of in-memory replication requires the Group Management Service (GMS) to be enabled. For more information about GMS, see
xref:clusters.adoc#group-management-service[Group Management Service]. +
If server instances in a cluster are located on different hosts, ensure that the following prerequisites are met:

** To ensure that GMS and in-memory replication function correctly, the hosts must be on the same subnet.

** To ensure that in-memory replication functions correctly, the system clocks on all hosts in the cluster must be synchronized as closely as possible. +

NOTE: Payara Server does not support High Availability Database (HADB) configurations. Instead, use in-memory replication,
as described in xref:overview.adoc#high-availability-session-persistence[High Availability Session Persistence].

* Each server instance has the same distributable web application deployed to it. The `web-app` element of the `web.xml` deployment descriptor file must contain the `distributable` element.
* The web application uses high-availability session persistence. If a non-distributable web application is configured to use high-availability session persistence, the server writes an error to the log file.
* The web application must be deployed using the `deploy` or `deploydir`
subcommand with the `--availabilityenabled` option set to `true`. For more information on these subcommands, see xref:reference-manual:deploy.adoc#deploy[`deploy`] and xref:reference-manual:deploydir.adoc#deploydir[`deploydir`].

[[restrictions]]
=== Restrictions

When configuring session persistence and failover, note the following restrictions:

* When a session fails over, any references to open files or network connections are lost. Applications must be coded with this restriction in mind.
* EJB Singletons are created for each server instance in a cluster, and not once per cluster.
* The high availability session persistence service is not compatible with dynamic deployment, dynamic reloading, and autodeployment.
These features are for development, not production environments, so you must disable them before enabling the session persistence service.
<<<<<<< HEAD
For information about how to disable these features, see the link:../application-deployment-guide/toc.html#GSDPG[Payara Server Open Source Edition Application Deployment Guide].
* Payara Server does not support High Availability Database (HADB) configurations. Instead, use in-memory replication, as described in xref:overview.adoc#high-availability-session-persistence[High Availability Session Persistence].
=======
For information about how to disable these features, see the link:../application-deployment-guide/toc.html#GSDPG[Payara Server Application Deployment Guide].
* Payara Server 4.0 does not support High Availability Database (HADB) configurations. Instead, use in-memory replication, as described in xref:overview.adoc#high-availability-session-persistence[High Availability Session Persistence].
>>>>>>> 83d162f1
* You can only bind certain objects to distributed sessions that support failover.
Contrary to the Servlet 2.4 specification, Payara Server does not throw an `IllegalArgumentException` if an object type not supported for failover is bound into a distributed session.
+
You can bind the following objects into a distributed session that supports failover:

** Local home and object references for all EJB components.

** Colocated stateless session, stateful session, or entity bean reference .

** Distributed stateless session, stateful session, or entity bean reference.

** JNDI Context for `InitialContext` and `java:comp/env`.

** `UserTransaction` objects. However, if the instance that fails is never restarted, any prepared global transactions are lost and might not be correctly rolled back or committed.

** Serializable Jakarta types.
* You cannot bind the following object types into sessions that support failover:

** JDBC DataSource

** Jakarta Messaging `ConnectionFactory` and `Destination` objects

** Jakarta Mail Session

** Connection Factory

** Administered Objects

** Web service reference +
In general, for these objects, failover will not work. However, failover might work in some cases, if for example the object is serializable.

[[scope]]
=== Scope

The availability service can be enabled for the following scopes, ranging from highest to lowest:

* Cluster
* Standalone server instance (not part of a cluster)
* Web, EJB, or JMS container in a cluster
* Application
* Standalone Web, EJB, or JMS module
* Individual Stateful Session Bean (SFSB)

In general, enabling or disabling availability session persistence for a cluster or container involves setting the boolean `availability-service` property to `true` or `false` by means of the `asadmin set` subcommand.
The availability service is enabled by default for Payara Server clusters and all Web, EJB, and JMS containers running in a cluster.

The value set for the `availability-service` property is inherited by
all child objects running in a given cluster or container unless the value is explicitly overridden at the individual module or application level.
For example, if the `availability-service` property is set to `true` for an EJB container, the availability service will be enabled by default for all EJB modules running in that container.

Conversely, to enable availability at a given scope, you must enable it at all higher levels as well.
For example, to enable availability at the application level, you must also enable it at the cluster or server instance and container levels.

[[enabling-the-high-availability-session-persistence-service]]
== Enabling the High Availability Session Persistence Service

This section explains how to configure and enable the high availability session persistence service.

* xref:to-enable-availability-for-a-cluster-standalone-instance-or-container[To Enable Availability for a Cluster, Standalone Instance or Container]
* xref:configuring-availability-for-individual-web-applications[Configuring Availability for Individual Web Applications]
* xref:configuring-replication-and-multi-threaded-concurrent-access-to-httpsessions[Configuring Replication and Multi-Threaded Concurrent Access to HttpSessions]
* xref:using-single-sign-on-with-session-failover[Using Single Sign-on with Session Failover]
* xref:using-coherenceweb-for-http-session-persistence[Using Coherence*Web for HTTP Session Persistence]

[[to-enable-availability-for-a-cluster-standalone-instance-or-container]]
=== To Enable Availability for a Cluster, Standalone Instance or Container

This procedure explains how to enable high availability for a cluster as a whole, or for Web, EJB, or JMS containers that run in a cluster, or for a standalone server instance that is not part of a cluster.

. Create a Payara Server cluster. For more information, see xref:clusters.adoc#to-create-a-cluster[To Create a Cluster].
. Set up load balancing for the cluster. +
For instructions, see xref:http-load-balancing.adoc#setting-up-http-load-balancing[Setting Up HTTP Load Balancing].
. Verify that the cluster and all instances within the cluster for which you want to enable availability is running. +
These steps are also necessary when enabling availability for a Web, EJB, or JMS container running in a cluster.
The cluster and all instances in the cluster for which you want to enable availability must be running.
.. Verify that the cluster is running.
+
[source,shell]
----
asadmin> list-clusters
----
A list of clusters and their status (running, not running) is displayed. If the cluster for which you want to enable availability is not running, you can start it with the following command:
+
[source,shell]
----
asadmin> start-cluster cluster-name
----

.. Verify that all instances in the cluster are running.
+
[source,shell]
----
asadmin> list-instances
----
+
A list of instances and their status is displayed. If the instances for
which you want to enable availability are not running, you can start
them by using the following command for each instance:
+
[source,shell]
----
asadmin> start-instance instance-name
----

. Use one of the following `asadmin` olink:GSRFM00226[`set`]
subcommands to enable availability for a specific cluster, or for a
specific Web, EJB, or JMS container.

* For a cluster as a whole
+
[source,shell]
----
asadmin> set cluster-name-config.availability-service.availability-enabled=true
----
+
For example, for a cluster named `c1`:
+
[source,shell]
----
asadmin> set c1-config.availability-service.availability-enabled=true
----
+
* For the Web container in a cluster
+
[source,shell]
----
asadmin> set cluster-name-config.availability-service \
.web-container-availability.availability-enabled=true
----
+
* For the EJB container in a cluster
+
[source,shell]
----
asadmin> set cluster-name-config.availability-service \
.ejb-container-availability.availability-enabled=true
----
+
* For the JMS container in a cluster
+
[source,shell]
----
asadmin> set cluster-name-config.availability-service \
.jms-availability.availability-enabled=true
----
+
* For a standalone server instance (not part of a cluster)
+
[source,shell]
----
asadmin> set instance-name-config.availability-service.availability-enabled=true
----

. Restart the standalone server instance or each server instance in the cluster.
. Enable availability for any SFSB that requires it. +
Select methods for which checkpointing the session state is necessary.
For more information, see xref:session-persistence-and-failover.adoc#configuring-availability-for-an-individual-bean[Configuring Availability for an Individual Bean].
. Make each web module distributable if you want it to be highly
available. +
For more information, see "xref:docs:application-deployment-guide:deploying-applications.adoc#web-module-deployment-guidelines[Web Module Deployment Guidelines]" in Payara Server Application Deployment Guide.
. Enable availability for individual applications, web modules, or EJB modules during deployment. +
See the links below for instructions.

See Also

* xref:session-persistence-and-failover.adoc#configuring-availability-for-individual-web-applications[Configuring Availability for Individual Web Applications]
* xref:session-persistence-and-failover.adoc#using-single-sign-on-with-session-failover[Using Single Sign-on with Session Failover]

[[configuring-availability-for-individual-web-applications]]
=== Configuring Availability for Individual Web Applications

To enable and configure availability for an individual web application, edit the application deployment descriptor file, `glassfish-web.xml` or `payara-web.xml`.
The settings in an application's deployment descriptor override the web container's availability settings.

The `session-manager` element's `persistence-type` attribute determines the type of session persistence an application uses.
It must be set to `replicated` to enable high availability session persistence.

[[example]]
==== *Example*

[source,xml]
----
<payara-web-app> ...
  <session-config>
    <session-manager persistence-type="replicated">
      <manager-properties>
        <property name="persistenceFrequency" value="web-method" />
      </manager-properties>
      <store-properties>
        <property name="persistenceScope" value="session" />
      </store-properties>
    </session-manager> ...
</session-config> ...
</payara-web-app>
----

[[configuring-replication-and-multi-threaded-concurrent-access-to-httpsessions]]
=== Configuring Replication and Multi-Threaded Concurrent Access to `HttpSessions`

If you are using Memory Replication and your web application involves
multiple client threads concurrently accessing the same session ID, then you may experience session loss even without any instance failure.
The problem is that the Payara Server memory replication framework makes use of session versioning.
This feature was designed with the more traditional HTTP request/response communication model in mind.

However, for some types of applications, the traditional request/response model does not work. Examples include many Ajax-related frameworks and the use of Frames.
Another example is when a page includes many static resources, such as JPG files.
In these situations, most browsers will optimize the loading of these resources by using multiple parallel connections, each of which is handled by a separate request processing thread.
If the application has already established a session, then this will also involve more than one thread at a time accessing a single `HttpSession`.

The solution in such cases is to use the `relaxVersionSemantics` property in the `glassfish-web.xml` or `payara-web.xml` deployment descriptor file for the application.
This enables the web container to return for each requesting thread whatever version of the session that is in the active cache regardless of the version number.
This is critical when multiple threads are interacting in an essentially non-deterministic fashion with the container.

[[example-1]]
==== *Example*

The following is an example snippet from a `payara-web.xml` file that illustrates where to add the `relaxVersionSemantics` property.

[source,xml]
----
<payara-web-app>
  <session-config>
    <session-manager persistence-type="replicated">
      <manager-properties>
    <property name="relaxCacheVersionSemantics" value="true"/>
      </manager-properties>
    </session-manager>
  </session-config>

.....
</payara-web-app>
----

[[using-single-sign-on-with-session-failover]]
=== Using Single Sign-on with Session Failover

In a single application server instance, once a user is authenticated by an application,
the user is not required to re-authenticate individually to other applications running on the same instance. This is called single sign-on.

For this feature to continue to work even when an HTTP session fails over to another instance in a cluster, single sign-on information must be persisted using in-memory replication.
To persist single sign-on information, first, enable availability for the server instance and the web container, then enable single-sign-on state failover.

You can enable single sign-on state failover by using the `asadmin set` command to set the configuration's
`availability-service.web-container-availability.sso-failover-enabled` property to true.

For example, use the `set` command as follows, where `config1` is the configuration name:

[source,shell]
----
asadmin> set config1.availability-service.web-container-availability. \
sso-failover-enabled="true"
----

[[single-sign-on-groups]]
==== *Single Sign-On Groups*

Applications that can be accessed through a single name and password combination constitute a single sign-on group.
For HTTP sessions corresponding to applications that are part of a single sign-on group, if one of the sessions times out, other sessions are not invalidated and continue to be available.
This is because time out of one session should not affect the availability of other sessions.

As a corollary of this behavior, if a session times out and you try to access the corresponding application from the same browser window that
was running the session, you are not required to authenticate again. However, a new session is created.

Take the example of a shopping cart application that is a part of a single sign-on group with two other applications.
Assume that the session time out value for the other two applications is higher than the session time out value for the shopping cart application.
If your session for the shopping cart application times out and you try to run the shopping cart application from the same browser window that was running the session, you are not required to authenticate again.
However, the previous shopping cart is lost, and you have to create a new shopping cart.
The other two applications continue to run as usual even though the session running the shopping cart application has timed out.

Similarly, suppose a session corresponding to any of the other two applications times out. You are not required to authenticate again while
connecting to the application from the same browser window in which you were running the session.

NOTE: This behavior applies only to cases where the session times out.
If single sign-on is enabled and you invalidate one of the sessions using `HttpSession.invalidate()`, the sessions for all applications belonging to the single sign-on group are invalidated.
If you try to access any application belonging to the single sign-on group, you are required to authenticate again, and a new session is created for the client accessing the application.


[[stateful-session-bean-failover]]
== Stateful Session Bean Failover

Stateful session beans (SFSBs) contain client-specific state. There is a one-to-one relationship between clients and the stateful session beans.
At creation, the EJB container gives each SFSB a unique session ID that binds it to a client.

An SFSB's state can be saved in a persistent store in case a server instance fails.
The state of an SFSB is saved to the persistent store at predefined points in its life cycle. This is called

checkpointing. If enabled, checkpointing generally occurs after the bean completes any transaction, even if the transaction rolls back.

However, if an SFSB participates in a bean-managed transaction, the transaction might be committed in the middle of the execution of a bean method.
Since the bean's state might be undergoing transition as a result of the method invocation, this is not an appropriate time to checkpoint the bean's state.
In this case, the EJB container checkpoints the bean's state at the end of the corresponding method, provided the bean is not in the scope of another transaction when that method ends.
If a bean-managed transaction spans across multiple methods, checkpointing is delayed until there is no active transaction at the end of a subsequent method.

The state of an SFSB is not necessarily transactional and might be significantly modified as a result of non-transactional business methods.
If this is the case for an SFSB, you can specify a list of checkpointed methods, as described in xref:session-persistence-and-failover.adoc#specifying-methods-to-be-checkpointed[Specifying Methods to Be Checkpointed]

If a distributable web application references an SFSB, and the web application's session fails over, the EJB reference is also failed over.

If an SFSB that uses session persistence is undeployed while the Payara Server instance is stopped, the session data in the persistence store might not be cleared.
To prevent this, undeploy the SFSB while the Payara Server instance is running.

[[configuring-availability-for-the-ejb-container]]
=== Configuring Availability for the EJB Container

To enable availability for the EJB container use the `asadmin set` command to set the following three properties for the configuration:

* `availability-service.ejb-container-availability.availability-enabled`
* `availability-service.ejb-container-availability.sfsb-persistence-type`
* `availability-service.ejb-container-availability.sfsb-ha-persistence-type`

For example, if `config1` is the configuration name, use the following commands:

[source,shell]
----
asadmin> set --user admin --passwordfile password.txt
--host localhost
--port 4849
config1.availability-service.
ejb-container-availability.availability-enabled="true"

asadmin> set --user admin --passwordfile password.txt --host localhost --port
4849
config1.availability-service.
ejb-container-availability.sfsb-persistence-type="file"
asadmin> set --user admin --passwordfile password.txt
--host localhost
--port 4849
config1.availability-service.
ejb-container-availability.sfsb-ha-persistence-type="replicated"
----

[[configuring-the-sfsb-session-store-when-availability-is-disabled]]
==== *Configuring the SFSB Session Store When Availability Is Disabled*

If availability is disabled, the local file system is used for SFSB state passivation, but not persistence.
To change where the SFSB state is stored, change the Session Store Location setting in the EJB container.
For information about configuring store properties, see the Administration Console online help.

[[configuring-availability-for-an-individual-application-or-ejb-module]]
=== Configuring Availability for an Individual Application or EJB Module

You can enable SFSB availability for an individual application or EJB module during deployment:

* If you are deploying with the Administration Console, check the Availability Enabled checkbox.
* If you are deploying using use the `asadmin deploy` or
`asadmin deploydir` commands, set the `--availabilityenabled` option to `true`. For more information, see xref:reference-manual:deploy.adoc[`deploy`]
and xref:reference-manual:deploydir.adoc[`deploydir`].

[[configuring-availability-for-an-individual-bean]]
=== Configuring Availability for an Individual Bean

To enable availability and select methods to be checkpointed for an individual SFSB, use the `glassfish-ejb-jar.xml` deployment descriptor file.

To enable high availability session persistence, set `availability-enabled="true"` in the `ejb` element.

[[example-9-1]]
*_Example 9-1 Example of an EJB Deployment Descriptor With Availability Enabled_*

[source,xml]
----
<glassfish-ejb-jar>
    ...
    <enterprise-beans>
        ...
        <ejb availability-enabled="true">
            <ejb-name>MySFSB</ejb-name>
        </ejb>
        ...
    </enterprise-beans>
</glassfish-ejb-jar>
----

[[specifying-methods-to-be-checkpointed]]
=== Specifying Methods to Be Checkpointed

If enabled, checkpointing generally occurs after the bean completes any transaction, even if the transaction rolls back.
To specify additional optional checkpointing of SFSBs at the end of non-transactional business
methods that cause important modifications to the bean's state, use the `checkpoint-at-end-of-method` element in the `ejb` element of the `glassfish-ejb-jar.xml` deployment descriptor file.

The non-transactional methods in the `checkpoint-at-end-of-method` element can be:

* `create()` methods defined in the home interface of the SFSB, if you want to checkpoint the initial state of the SFSB immediately after creation
* For SFSBs using container managed transactions only, methods in the remote interface of the bean marked with the transaction attribute `TX_NOT_SUPPORTED` or `TX_NEVER`
* For SFSBs using bean managed transactions only, methods in which a bean managed transaction is neither started nor committed +
Any other methods mentioned in this list are ignored.
At the end of invocation of each of these methods, the EJB container saves the state of the SFSB to persistent store.

NOTE: If an SFSB does not participate in any transaction, and if none of its methods are explicitly specified in the `checkpoint-at-end-of-method`
element, the bean's state is not checkpointed at all even if `availability-enabled="true"` for this bean. +
For better performance, specify a small subset of methods. The methods should accomplish a significant amount of work or result in important modification to the bean's state.

[[example-9-2]]
*_Example 9-2 Example of EJB Deployment Descriptor Specifying Methods Checkpointing_*

[source,xml]
----
<glassfish-ejb-jar>
    ...
    <enterprise-beans>
        ...
        <ejb availability-enabled="true">
            <ejb-name>ShoppingCartEJB</ejb-name>
            <checkpoint-at-end-of-method>
                <method>
                    <method-name>addToCart</method-name>
                </method>
            </checkpoint-at-end-of-method>
        </ejb>
        ...
    </enterprise-beans>
</glassfish-ejb-jar>
----<|MERGE_RESOLUTION|>--- conflicted
+++ resolved
@@ -16,7 +16,6 @@
 For example, Jakarta  EE applications typically have significant amounts of session state data. A web shopping cart is the classic example of session state.
 Also, an application can cache frequently-needed data in the session object. In fact, almost all applications with significant user interactions need to maintain session state.
 
-<<<<<<< HEAD
 NOTE: When using high availability session persistence together
 with a load balancer, use a load balancer that includes session-based stickiness as part of its load-balancing algorithm. Otherwise, session data can be misdirected or lost.
 
@@ -25,10 +24,6 @@
 * xref:requirements[Requirements]
 * xref:restrictions[Restrictions]
 * xref:scope[Scope]
-=======
-NOTE: balancer, use a load balancer that includes session-based stickiness as part of its load-balancing algorithm. Otherwise, session data can be misdirected or lost.
-An example of a load balancer that includes session-based stickiness is the Loadbalancer Plug-In available in Payara Server.
->>>>>>> 83d162f1
 
 [[requirements]]
 === Requirements
@@ -63,15 +58,10 @@
 * EJB Singletons are created for each server instance in a cluster, and not once per cluster.
 * The high availability session persistence service is not compatible with dynamic deployment, dynamic reloading, and autodeployment.
 These features are for development, not production environments, so you must disable them before enabling the session persistence service.
-<<<<<<< HEAD
-For information about how to disable these features, see the link:../application-deployment-guide/toc.html#GSDPG[Payara Server Open Source Edition Application Deployment Guide].
++
+For information about how to disable these features, see the link:../application-deployment-guide/toc.html#GSDPG[Payara Server O Application Deployment Guide].
 * Payara Server does not support High Availability Database (HADB) configurations. Instead, use in-memory replication, as described in xref:overview.adoc#high-availability-session-persistence[High Availability Session Persistence].
-=======
-For information about how to disable these features, see the link:../application-deployment-guide/toc.html#GSDPG[Payara Server Application Deployment Guide].
-* Payara Server 4.0 does not support High Availability Database (HADB) configurations. Instead, use in-memory replication, as described in xref:overview.adoc#high-availability-session-persistence[High Availability Session Persistence].
->>>>>>> 83d162f1
-* You can only bind certain objects to distributed sessions that support failover.
-Contrary to the Servlet 2.4 specification, Payara Server does not throw an `IllegalArgumentException` if an object type not supported for failover is bound into a distributed session.
+* You can only bind certain objects to distributed sessions that support failover. Contrary to the Servlet 2.4 specification, Payara Server does not throw an `IllegalArgumentException` if an object type not supported for failover is bound into a distributed session.
 +
 You can bind the following objects into a distributed session that supports failover:
 
