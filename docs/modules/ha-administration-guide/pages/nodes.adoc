[[administering-payara-server-nodes]]
= Administering Payara Server Nodes

A node represents a host on which the Payara Server software is installed. A node must exist for every host on which Payara Server instances reside.
A node's configuration contains information about the host such as the name of the host and the location where the Payara Server is installed on the host.

The following topics are addressed here:

* xref:types-of-payara-server-nodes[Types of Payara Server Nodes]
* xref:creating-listing-and-deleting-config-nodes[Creating, Listing, Testing, and Deleting SSH Nodes]
* xref:creating-listing-testing-and-deleting-ssh-nodes[Creating, Listing, and Deleting CONFIG Nodes]
* xref:updating-and-changing-the-type-of-a-node[Updating and Changing the Type of a Node]

[[types-of-payara-server-nodes]]
== Types of payara Server Nodes

Each Payara Server node is one of the following types of node:

`SSH`::
  An `SSH` node supports communication over secure shell (SSH). If SSH
  is set up and you plan to administer your Payara Server instances
  centrally, the instances must reside on `SSH` nodes. +
  An `SSH` node's configuration contains the information that is
  required to connect to the host through SSH. This information
  includes, for example, the user name of the SSH user and the port
  number for SSH connections to the host.
`CONFIG`::
  A `CONFIG` node does not support remote communication. If SSH is set up and you plan to administer your instances locally,
  the instances can reside on `CONFIG` nodes. You cannot use `CONFIG`
  nodes for instances that you plan to administer centrally. +
  Each domain contains a predefined `CONFIG` node that is named
  `localhost-`domain, where domain is the name of the domain. On the
  host where the domain administration server (DAS) is running, this
  node represents the local host.

[[creating-listing-testing-and-deleting-ssh-nodes]]
== Creating, Listing, Testing, and Deleting `SSH` Nodes

An `SSH` node supports communication over SSH. If SSH is set up and you plan to administer your Payara Server instances centrally, the
instances must reside on `SSH` nodes. For information about setting up SSH, see xref:ssh-setup.adoc#enabling-centralized-administration-of-payara-server-instances[Enabling Centralized Administration of Payara Server Instances].

Payara Server enables you to create `SSH` nodes for use by instances, obtain information about `SSH` nodes, test if `SSH` nodes are reachable, and delete `SSH` nodes that are no longer required.

The following topics are addressed here:

* xref:to-create-an-ssh-node[To Create an SSH Node]
* xref:to-list-ssh-nodes-in-a-domain[To List SSH Nodes in a Domain]
* xref:to-test-if-an-ssh-node-is-reachable[To Test if an SSH Node is Reachable]
* xref:to-delete-an-ssh-node[To Delete an SSH Node]

[[to-create-an-ssh-node]]
=== To Create an `SSH` Node

Use the `create-node-ssh` subcommand in remote mode to create an `SSH` node.

*Before You Begin*

Ensure that the SSH user can use SSH to log in to the host that the node will represent. By default, the `create-node-ssh` subcommand validates the node's parameters and the SSH connection to the host.
If the SSH user cannot use SSH to log in to the host, the validation fails.

. Ensure that the DAS is running. Remote subcommands require a running server.
. Run the `create-node-ssh` subcommand.
+
NOTE: Only the options that are required to complete this task are provided in this step. For information about all the options for configuring the node, see the xref:docs:reference-manual:create-node-ssh.adoc[`create-node-ssh`] help page. +
If you are using password authentication for the SSH user, you must specify a password file through the `--passwordfile` option of the
xref:docs:reference-manual:asadmin.adoc[`asadmin`] utility. For more information about SSH user authentication, see link:ssh-setup.adoc#setting-up-ssh-user-authentication[Setting Up SSH User Authentication].

[source,shell]
----
asadmin> create-node-ssh --nodehost node-host [--installdir install-dir ]
node-name
----
node-host::
  The name of the host that the node represents. The name of the host must be specified. Otherwise, an error occurs.
install-dir::
  The full path to the parent of the base installation directory of the Payara Server software on the host, for example,
  `/export/payara/`. If the Payara Server software is installed in the same directory on the node's host and the DAS host, you can omit this option.
node-name::
  Your choice of name for the node that you are creating.

[[example-3-6]]
*_Example 3-6 Creating an `SSH` Node_*

This example creates the `SSH` node `sj01` to represent the host `sj01.example.com`. The Payara Server software is installed in the same directory on the DAS host and on the host `sj01.example.com`.

[source,shell]
----
asadmin> create-node-ssh --nodehost sj01.example.com sj01
Command create-node-ssh executed successfully.
----

*Troubleshooting*

The `create-node-ssh` subcommand might fail to create the node and report the error `Illegal sftp packet len`. If this error occurs, ensure
that no the startup file on the remote host displays text for noninteractive shells. Examples of startup files are `.bashrc`, `.cshrc`, `.login`, and `.profile`.

The SSH session interprets any text message that is displayed during login as a file-transfer protocol packet. Therefore, any statement in a
startup file that displays text messages corrupts the SSH session, causing this error.

*See also*

xref:docs:reference-manual:create-node-ssh.adoc[`create-node-ssh`]

You can also view the full syntax and options of the subcommand by typing `asadmin help create-node-ssh` at the command line.

*Next Steps*

After creating a node, you can create instances on the node as explained in the following sections:

* xref:instances.adoc#to-create-an-instance-centrally[To Create an Instance Centrally]
* xref:instances.adoc#to-create-an-instance-locally[To Create an Instance Locally]

[[to-list-ssh-nodes-in-a-domain]]
=== To List `SSH` Nodes in a Domain

Use the `list-nodes-ssh` subcommand in remote mode to obtain information about existing `SSH` nodes in a domain.

NOTE: To obtain information about all existing nodes in a domain, use the xref:docs:reference-manual:list-nodes.adoc[`list-nodes`] subcommand.

. Ensure that the DAS is running. Remote subcommands require a running server.
. Run the xref:docs:reference-manual:list-nodes-ssh.adoc[`list-nodes-ssh`] subcommand.
+
[source,shell]
----
asadmin> list-nodes-ssh
----

[[example-3-7]]
*_Example 3-7 Listing Basic Information About All `SSH` Nodes in a Domain_*

This example lists the name, type, and host of all `SSH` nodes in the current domain.

[source,shell]
----
asadmin> list-nodes-ssh
sj01  SSH  sj01.example.com
sj02  SSH  sj02.example.com
Command list-nodes-ssh executed successfully.
----

[[example-3-8]]
*_Example 3-8 Listing Detailed Information About All `SSH` Nodes in a Domain_*

This example lists detailed information about all `SSH` nodes in the current domain.

[source,shell]
----
asadmin> list-nodes-ssh --long=true
NODE NAME   TYPE   NODE HOST          INSTALL DIRECTORY    REFERENCED BY
sj01        SSH    sj01.example.com   /export/payara   pmd-i1
sj02        SSH    sj02.example.com   /export/payara   pmd-i2
Command list-nodes-ssh executed successfully.
----

*See also*

* xref:docs:reference-manual:list-nodes.adoc[`list-nodes`]
* xref:docs:reference-manual:list-nodes-ssh.adoc[`list-nodes-ssh`]

You can also view the full syntax and options of the subcommands by typing the following commands at the command line:

* `asadmin help list-nodes`
* `asadmin help list-nodes-ssh`

[[to-test-if-an-ssh-node-is-reachable]]
=== To Test if an `SSH` Node is Reachable

Use the `ping-node-ssh` subcommand in remote mode to test if an `SSH` node is reachable.

*Before You Begin*

Ensure that SSH is configured on the host where the DAS is running and on the host that the node represents.

. Ensure that the DAS is running. Remote subcommands require a running server.
. Run the `ping-node-ssh` subcommand.
+
NOTE: Only the options that are required to complete this task are provided in
this step. For information about all the options for testing the node, see the xref:docs:reference-manual:ping-node-ssh.adoc[`ping-node-ssh`] help page.

[source,shell]
----
asadmin> ping-node-ssh node-name
----
node-name::
  The name of the node to test.

[[example-3-9]]
*_Example 3-9 Testing if an `SSH` Node Is Reachable_*

This example tests if the `SSH` node `sj01` is reachable.

[source,shell]
----
asadmin> ping-node-ssh sj01
Successfully made SSH connection to node sj01 (sj01.example.com)
Command ping-node-ssh executed successfully.
----

*See also*

xref:docs:reference-manual:ping-node-ssh.adoc[`ping-node-ssh`]

You can also view the full syntax and options of the subcommand by typing `asadmin help ping-node-ssh` at the command line.

[[to-delete-an-ssh-node]]
=== To Delete an `SSH` Node

Use the `delete-node-ssh` subcommand in remote mode to delete an `SSH` node.

Deleting a node removes the node from the configuration of the DAS. The node's directories and files are deleted when the last Payara Server instance that resides on the node is deleted.

*Before You Begin*

Ensure that no Payara Server instances reside on the node that you are deleting. For information about how to delete an instance, see the following sections.

* xref:instances.adoc#to-delete-an-instance-centrally[To Delete an Instance Centrally]
* xref:instances.adoc#to-delete-an-instance-locally[To Delete an Instance Locally]

. Ensure that the DAS is running. Remote subcommands require a running server.
. Confirm that no instances reside on the node that you are deleting.
+
[source,shell]
----
asadmin> list-nodes-ssh --long=true
----
. Run the xref:reference-manual:delete-node-ssh.adoc[`delete-node-ssh`] subcommand.
+
[source,shell]
----
asadmin> delete-node-ssh node-name
----
node-name::
  The name of the node that you are deleting.

[[example-3-10]]
*_Example 3-10 Deleting an `SSH` Node_*

This example confirms that no instances reside on the `SSH` node `sj01` and deletes the node `sj01`.

[source,shell]
----
asadmin> list-nodes-ssh --long=true
NODE NAME   TYPE   NODE HOST          INSTALL DIRECTORY    REFERENCED BY
sj01        SSH    sj01.example.com   /export/payara
sj02        SSH    sj02.example.com   /export/payara   pmd-i2
Command list-nodes-ssh executed successfully.
asadmin> delete-node-ssh sj01
Command delete-node-ssh executed successfully.
----

*See also*

* xref:instances.adoc#to-delete-an-instance-centrally[To Delete an Instance Centrally]
* xref:instances.adoc#to-delete-an-instance-locally[To Delete an Instance Locally]
* xref:docs:reference-manual:delete-node-ssh.adoc[`delete-node-ssh`]
* xref:docs:reference-manual:list-nodes-ssh.adoc[`list-nodes-ssh`]

You can also view the full syntax and options of the subcommands by typing the following commands at the command line:

* `asadmin help delete-node-ssh`
* `asadmin help list-nodes-ssh`

[[creating-listing-and-deleting-config-nodes]]
== Creating, Listing, and Deleting `CONFIG` Nodes

A `CONFIG` node does not support remote communication. If SSH is set up and you plan to administer your instances locally, the
instances can reside on `CONFIG` nodes. You cannot use `CONFIG` nodes for instances that you plan to administer centrally.

Payara Server enables you to create `CONFIG` nodes for use by instances, obtain information about `CONFIG` nodes, and delete `CONFIG`
nodes that are no longer required.

The following topics are addressed here:

* xref:to-create-a-config-node[To Create a CONFIG Node]
* xref:to-list-config-nodes-in-a-domain[To List CONFIG Nodes in a Domain]
* xref:to-delete-a-config-node[To Delete a CONFIG Node]

[[to-create-a-config-node]]
=== To Create a `CONFIG` Node

Use the `create-node-config` command in remote mode to create a `CONFIG` node.

NOTE: If you create an instance locally on a host for which no nodes are defined, you can create the instance without creating a node beforehand.
In this situation, Payara Server creates a `CONFIG` node for you. The name of the node is the unqualified name of the host.
For more information, see xref:instances.adoc#to-create-an-instance-locally[To Create an Instance Locally].

. Ensure that the DAS is running. Remote subcommands require a running server.
. Run the `create-node-config` subcommand.

NOTE: Only the options that are required to complete this task are provided in this step. For information about all the options for configuring the node, see the xref:docs:reference-manual:create-node-config.adoc[`create-node-config`] help page.

[source,shell]
----
asadmin> create-node-config [--nodehost node-host] [--installdir install-dir ]
node-name
----
node-host::
  The name of the host that the node represents. You may omit this option. The name of the host can be determined when instances that reside on the node are created.
install-dir::
  The full path to the parent of the base installation directory of the Payara Server software on the host, for example, `/export/payara/`. You may omit this option.
  The installation directory can be determined when instances that reside on the node are created.
node-name::
  Your choice of name for the node that you are creating.

[[example-3-11]]
*_Example 3-11 Creating a `CONFIG` Node_*

This example creates the `CONFIG` node `cfg01`. The host that the node represents and the installation directory of the Payara Server
software on the host are to be determined when instances are added to the node.

[source,shell]
----
asadmin> create-node-config cfg01
Command create-node-config executed successfully.
----

*See also*

xref:docs:reference-manual:create-node-config.adoc[`create-node-config`]

You can also view the full syntax and options of the subcommand by typing `asadmin help create-node-config` at the command line.

*Next Steps*

After creating a node, you can create instances on the node as explained in xref:instances.adoc#to-create-an-instance-locally[To Create an Instance Locally].

[[to-list-config-nodes-in-a-domain]]
=== To List `CONFIG` Nodes in a Domain

Use the `list-nodes-config` subcommand in remote mode to obtain information about existing `CONFIG` nodes in a domain.

NOTE: To obtain information about all existing nodes in a domain, use the xref:docs:reference-manual:list-nodes.adoc[`list-nodes`] subcommand.

. Ensure that the DAS is running. Remote subcommands require a running server.
. Run the xref:docs:reference-manual:list-nodes-config.adoc[`list-nodes-config`] subcommand.
+
[source,shell]
----
asadmin> list-nodes-config
----

[[example-3-12]]
*_Example 3-12 Listing Basic Information About All `CONFIG` Nodes in a Domain_*

This example lists the name, type, and host of all `CONFIG` nodes in the current domain.

[source,shell]
----
asadmin> list-nodes-config
localhost-domain1  CONFIG  localhost
cfg01  CONFIG  cfg01.example.com
cfg02  CONFIG  cfg02.example.com
Command list-nodes-config executed successfully.
----

[[example-3-13]]
*_Example 3-13 Listing Detailed Information About All `CONFIG` Nodes in a Domain_*

This example lists detailed information about all `CONFIG` nodes in the current domain.

[source,shell]
----
asadmin> list-nodes-config --long=true
NODE NAME           TYPE     NODE HOST            INSTALL DIRECTORY    REFERENCED BY
localhost-domain1   CONFIG   localhost            /export/payara
cfg01               CONFIG   cfg01.example.com    /export/payara   yml-i1
cfg02               CONFIG   cfg02.example.com    /export/payara   yml-i2
Command list-nodes-config executed successfully.
----

*See also*

* xref:docs:reference-manual:list-nodes.adoc[`list-nodes`]
* xref:docs:reference-manual:list-nodes-config.adoc[`list-nodes-config`]

You can also view the full syntax and options of the subcommands by typing the following commands at the command line:

* `asadmin help list-nodes`
* `asadmin help list-nodes-config`

[[to-delete-a-config-node]]
=== To Delete a `CONFIG` Node

Use the `delete-node-config` subcommand in remote mode to delete a `CONFIG` node.

Deleting a node removes the node from the configuration of the DAS. The node's directories and files are deleted when the last Payara Server instance that resides on the node is deleted.

*Before You Begin*

Ensure that no Payara Server instances reside on the node that you are deleting. For information about how to delete an instance that resides on a `CONFIG` node, see xref:instances.adoc#to-delete-an-instance-locally[To Delete an Instance Locally].

. Ensure that the DAS is running. Remote subcommands require a running server.
. Confirm that no instances reside on the node that you are deleting.
+
[source,shell]
----
asadmin> list-nodes-config --long=true
----
. Run the xref:reference-manual:delete-node-config.adoc[`delete-node-config`] subcommand.
+
[source,shell]
----
asadmin> delete-node-config node-name
----
node-name::
  The name of the node that you are deleting.

[[example-3-14]]
*_Example 3-14 Deleting a `CONFIG` Node_*

This example confirms that no instances reside on the `CONFIG` node `cfg01` and deletes the node `cfg01`.

[source,shell]
----
asadmin> list-nodes-config --long=true
NODE NAME           TYPE     NODE HOST           INSTALL DIRECTORY    REFERENCED BY
localhost-domain1   CONFIG   localhost           /export/payara
cfg01               CONFIG   cfg01.example.com   /export/payara
cfg02               CONFIG   cfg02.example.com   /export/payara   yml-i2
Command list-nodes-config executed successfully.
asadmin> delete-node-config cfg01
Command delete-node-config executed successfully.
----

*See also*

* xref:instances.adoc#to-delete-an-instance-locally[To Delete an Instance Locally]
* xref:docs:reference-manual:delete-node-config.adoc[`delete-node-config`]
* xref:docs:reference-manual:list-nodes-config.adoc[`list-nodes-config`]

You can also view the full syntax and options of the subcommands by typing the following commands at the command line:

* `asadmin help delete-node-config`
* `asadmin help list-nodes-config`

[[updating-and-changing-the-type-of-a-node]]
== Updating and Changing the Type of a Node

Payara Server enables you to update the configuration data of any node and to change the type of a node.

<<<<<<< HEAD
The following topics are addressed here:

xref:to-update-an-ssh-node[To Update an SSH Node]
xref:to-update-a-config-node[To Update a CONFIG Node]
xref:to-change-the-type-of-a-node[To Change the Type of a Node]
=======
[[to-update-a-dcom-node]]
=== To Update a `DCOM` Node

Use the `update-node-dcom` subcommand in remote mode to update a `DCOM` node.

Options of this subcommand specify the new values of the node's configuration data. If you omit an option, the existing value is unchanged.

*Before You Begin*

Ensure that the following prerequisites are met:

* DCOM is configured on the host where the DAS is running and on the host that the node represents.
* The node that you are updating exists.

. Ensure that the DAS is running. Remote subcommands require a running server.
. Run the `update-node-dcom` subcommand.
+
[source,shell]
----
asadmin> update-node-dcom options node-name
----
options::
  Options of the `update-node-dcom` subcommand for changing the node's configuration data. For information about these options, see the
xref:docs:reference-manual:update-node-dcom.adoc[`update-node-dcom`] help page.
node-name::
  The name of the `DCOM` node to update.

[[example-3-15]]
.Example 3-15 Updating a `DCOM` Node

This example updates the host that the node `wpmdl1` represents to `wj01`.

[source,shell]
----
asadmin> update-node-dcom --nodehost wj01 wpmdl1
Command update-node-dcom executed successfully.
----

*See also*

xref:docs:reference-manual:update-node-dcom.adoc[`update-node-dcom`]

You can also view the full syntax and options of the subcommand by typing `asadmin help update-node-dcom` at the command line.
>>>>>>> 83d162f1

[[to-update-an-ssh-node]]
=== To Update an `SSH` Node

Use the `update-node-ssh` subcommand in remote mode to update an `SSH` node.

Options of this subcommand specify the new values of the node's configuration data. If you omit an option, the existing value is unchanged.

*Before You Begin*

Ensure that the following prerequisites are met:

* SSH is configured on the host where the DAS is running and on the host that the node represents.
* The node that you are updating exists.

. Ensure that the DAS is running. Remote subcommands require a running server.
. Run the `update-node-ssh` subcommand.
+
[source,shell]
----
asadmin> update-node-ssh options node-name
----
options::
  Options of the `update-node-ssh` subcommand for changing the node's configuration data. For information about these options, see the
xref:docs:reference-manual:update-node-ssh.adoc[`update-node-ssh`] help page.
node-name::
  The name of the `SSH` node to update.

[[example-3-16]]
*_Example 3-16 Updating an `SSH` Node_*

This example updates the host that the node `sj01` represents to `adc01.example.com`.

[source,shell]
----
asadmin> update-node-ssh --nodehost adc01.example.com sj01
Command update-node-ssh executed successfully.
----

*See also*

xref:docs:reference-manual:update-node-ssh.adoc[`update-node-ssh`]

You can also view the full syntax and options of the subcommand by typing `asadmin help update-node-ssh` at the command line.

[[to-update-a-config-node]]
=== To Update a `CONFIG` Node

Use the `update-node-config` subcommand in remote mode to update a `CONFIG` node.

Options of this subcommand specify the new values of the node's configuration data. If you omit an option, the existing value is unchanged.

*Before You Begin*

Ensure that the node that you are updating exists.

. Ensure that the DAS is running. Remote subcommands require a running server.
. Run the `update-node-config` subcommand.
+
[source,shell]
----
asadmin> uupdate-node-config options node-name
----
options::
  Options of the `update-node-config` subcommand for changing the node's configuration data. For information about these options, see the
xref:docs:reference-manual:update-node-config.adoc[`update-node-config`] help page.
node-name::
  The name of the `CONFIG` node to update.

[[example-3-17]]
*_Example 3-17 Updating a `CONFIG` Node_*

This example updates the host that the node `cfg02` represents to `adc02.example.com`.

[source,shell]
----
asadmin> update-node-config --nodehost adc02.example.com cfg02
Command update-node-config executed successfully.
----

*See also*

xref:docs:reference-manual:update-node-config.adoc[`update-node-config`]

You can also view the full syntax and options of the subcommand by typing `asadmin help update-node-config` at the command line.

[[to-change-the-type-of-a-node]]
=== To Change the Type of a Node

The subcommands for updating a node can also be used to change the type of a node.

Changing the type of a `CONFIG` node enables remote communication for the node. The type of the node after the change determines the protocol over which the node is enabled for remote communication:

* An `SSH` node is enabled for communication over SSH.

As part of the process of changing the type of a node, you can also change other configuration data for the node.

Options of the subcommands for updating a node specify the new values of the node's configuration data. For most options, if you omit the option,
the existing value is unchanged. However, default values are applied in the following situations:

* Any of the following options of the `update-node-ssh` subcommand is omitted:

** `--sshport`

** `--sshuser`

** `--sshkeyfile`

CAUTION: Changing an `SSH` node to a `CONFIG` node disables remote communication for the node.

*Before You Begin*

Ensure that the following prerequisites are met:

* SSH is configured on the host where the DAS is running and on the host that the node represents.
* The node the type of which you are changing exists.

. Ensure that the DAS is running. Remote subcommands require a running server.
. Run the appropriate subcommand for updating a node, depending on the type of the node after the change.
<<<<<<< HEAD

=======
* To change the type of a node to `DCOM`, run the `update-node-dcom` subcommand on the node.
+
[source,shell]
----
asadmin> update-node-dcom [options] config-or-ssh-node-name
----
options::
  Options of the `update-node-dcom` subcommand for changing the node's configuration data. For information about these options, see the
xref:docs:reference-manual:update-node-dcom.adoc[`update-node-dcom`] help page.
>>>>>>> 83d162f1
config-or-ssh-node-name::
  The name of the `CONFIG` node or the `SSH` node to change.
* To change the type of a node to `SSH`, run the `update-node-ssh` subcommand on the node.
+
options::
  Options of the `update-node-ssh` subcommand for changing the node's configuration data. For information about these options, see the
<<<<<<< HEAD
xref:docs:reference-manual:update-node-ssh001.adoc[`update-node-ssh`] help page.
=======
xref:docs:reference-manual:update-node-ssh.adoc[`update-node-ssh`] help page.
config-or-dcom-node-name::
  The name of the `CONFIG` node or the `DCOM` node to change.
>>>>>>> 83d162f1
* To change the type of a node to `CONFIG`, run the `update-node-config` subcommand on the node.
+
[source,shell]
----
asadmin> update-node-config [options] ssh-node-name
----
options::
  Options of the `update-node-config` subcommand for changing the node's configuration data. For information about these options, see the
xref:docs:reference-manual:update-node-config.adoc[`update-node-config`] help page.
ssh-node-name::
  The name of the `SSH` node to change.

[[example-3-18]]
*_Example 3-18 Changing a `CONFIG` Node to an `SSH` Node_*

This example changes the `CONFIG` node `cfg02` to an `SSH` node.

[source,shell]
----
asadmin> update-node-ssh cfg02
Command update-node-ssh executed successfully.
----

*See also*

* xref:docs:reference-manual:update-node-config.adoc[`update-node-config`]
<<<<<<< HEAD
* xref:docs:reference-manual:update-node-ssh001.adoc[`update-node-ssh`]
=======
* xref:docs:reference-manual:update-node-dcom.adoc[`update-node-dcom`]
* xref:docs:reference-manual:update-node-ssh.adoc[`update-node-ssh`]
>>>>>>> 83d162f1

You can also view the full syntax and options of the subcommand by
typing the following commands at the command line.

* `asadmin help update-node-config`
* `asadmin help update-node-ssh`<|MERGE_RESOLUTION|>--- conflicted
+++ resolved
@@ -438,57 +438,11 @@
 
 Payara Server enables you to update the configuration data of any node and to change the type of a node.
 
-<<<<<<< HEAD
 The following topics are addressed here:
 
-xref:to-update-an-ssh-node[To Update an SSH Node]
-xref:to-update-a-config-node[To Update a CONFIG Node]
-xref:to-change-the-type-of-a-node[To Change the Type of a Node]
-=======
-[[to-update-a-dcom-node]]
-=== To Update a `DCOM` Node
-
-Use the `update-node-dcom` subcommand in remote mode to update a `DCOM` node.
-
-Options of this subcommand specify the new values of the node's configuration data. If you omit an option, the existing value is unchanged.
-
-*Before You Begin*
-
-Ensure that the following prerequisites are met:
-
-* DCOM is configured on the host where the DAS is running and on the host that the node represents.
-* The node that you are updating exists.
-
-. Ensure that the DAS is running. Remote subcommands require a running server.
-. Run the `update-node-dcom` subcommand.
-+
-[source,shell]
-----
-asadmin> update-node-dcom options node-name
-----
-options::
-  Options of the `update-node-dcom` subcommand for changing the node's configuration data. For information about these options, see the
-xref:docs:reference-manual:update-node-dcom.adoc[`update-node-dcom`] help page.
-node-name::
-  The name of the `DCOM` node to update.
-
-[[example-3-15]]
-.Example 3-15 Updating a `DCOM` Node
-
-This example updates the host that the node `wpmdl1` represents to `wj01`.
-
-[source,shell]
-----
-asadmin> update-node-dcom --nodehost wj01 wpmdl1
-Command update-node-dcom executed successfully.
-----
-
-*See also*
-
-xref:docs:reference-manual:update-node-dcom.adoc[`update-node-dcom`]
-
-You can also view the full syntax and options of the subcommand by typing `asadmin help update-node-dcom` at the command line.
->>>>>>> 83d162f1
+* xref:to-update-an-ssh-node[To Update an SSH Node]
+* xref:to-update-a-config-node[To Update a CONFIG Node]
+* xref:to-change-the-type-of-a-node[To Change the Type of a Node]
 
 [[to-update-an-ssh-node]]
 === To Update an `SSH` Node
@@ -608,32 +562,14 @@
 
 . Ensure that the DAS is running. Remote subcommands require a running server.
 . Run the appropriate subcommand for updating a node, depending on the type of the node after the change.
-<<<<<<< HEAD
-
-=======
-* To change the type of a node to `DCOM`, run the `update-node-dcom` subcommand on the node.
-+
-[source,shell]
-----
-asadmin> update-node-dcom [options] config-or-ssh-node-name
-----
-options::
-  Options of the `update-node-dcom` subcommand for changing the node's configuration data. For information about these options, see the
-xref:docs:reference-manual:update-node-dcom.adoc[`update-node-dcom`] help page.
->>>>>>> 83d162f1
+
 config-or-ssh-node-name::
   The name of the `CONFIG` node or the `SSH` node to change.
 * To change the type of a node to `SSH`, run the `update-node-ssh` subcommand on the node.
 +
 options::
-  Options of the `update-node-ssh` subcommand for changing the node's configuration data. For information about these options, see the
-<<<<<<< HEAD
-xref:docs:reference-manual:update-node-ssh001.adoc[`update-node-ssh`] help page.
-=======
-xref:docs:reference-manual:update-node-ssh.adoc[`update-node-ssh`] help page.
-config-or-dcom-node-name::
-  The name of the `CONFIG` node or the `DCOM` node to change.
->>>>>>> 83d162f1
+  Options of the `update-node-ssh` subcommand for changing the node's configuration data. For information about these options, see the xref:docs:reference-manual:update-node-ssh001.adoc[`update-node-ssh`] help page.
+
 * To change the type of a node to `CONFIG`, run the `update-node-config` subcommand on the node.
 +
 [source,shell]
@@ -660,12 +596,7 @@
 *See also*
 
 * xref:docs:reference-manual:update-node-config.adoc[`update-node-config`]
-<<<<<<< HEAD
 * xref:docs:reference-manual:update-node-ssh001.adoc[`update-node-ssh`]
-=======
-* xref:docs:reference-manual:update-node-dcom.adoc[`update-node-dcom`]
-* xref:docs:reference-manual:update-node-ssh.adoc[`update-node-ssh`]
->>>>>>> 83d162f1
 
 You can also view the full syntax and options of the subcommand by
 typing the following commands at the command line.
