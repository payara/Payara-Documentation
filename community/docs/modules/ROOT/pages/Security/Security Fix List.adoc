[[security-fixes-summary]]
= Security Fixes Summary

The following is a list of tracked _**C**ommon **V**ulnerabilities and **E**xposures_ that have been reported and analyzed, which can or have impacted Payara Platform distributions across releases:

[cols="5%,5%,10%,30%,5%,10%a,35%a",options="header",]
|=======================================================================
|ID |CVSS v3.0 Base Score |Status |Summary |Release |Pull Requests |Observations

<<<<<<< HEAD
|https://nvd.nist.gov/vuln/detail/CVE-2022-1471[CVE-2022-1471] | 9.8 | N/A | SnakeYaml's Constructor() class does not restrict types which can be instantiated during deserialization. Deserializing yaml content provided by an attacker can lead to remote code execution | | | SnakeYaml constructors are not used by any features or facilities, so this vulnerability doesn't affect Payara Platform in any way.
=======
|https://nvd.nist.gov/vuln/detail/CVE-2023-28462[CVE-2023-28462] | 9.8 | N/A |JNDI Exploit using `context.rebind` method when running Payara Server on an older JDK 8 Update. The JNDI exploit can be triggered via access to insecure ORB listeners exposed by a Payara Server installation.  ||| This issue doesn't affect Payara Server Community as Java 11 is the minimum Java version required to run it.

NOTE: It is ALWAYS recommended to properly secure or disable any public facing ORB listeners, even if the exploit cannot be triggered.

|https://nvd.nist.gov/vuln/detail/CVE-2022-1471[CVE-2022-1471] | 9.8 | N/A | SnakeYaml's Constructor() class does not restrict types which can be instantiated during deserialization. Deserializing yaml content provided by an attacker can lead to remote code execution ||| SnakeYaml constructors are not used by any features or facilities, so this vulnerability doesn't affect Payara Platform Community.
>>>>>>> 9b2cec8f

|https://nvd.nist.gov/vuln/detail/CVE-2022-2068[CVE-2022-2068] | 9.8 | FIXED | In addition to the c_rehash shell command injection identified in CVE-2022-1292, further circumstances where the c_rehash script does not properly sanitise shell metacharacters to prevent command injection were found by code review. | 6.2023.1 | https://github.com/payara/Payara/pull/6104[#6104] | Fixed by removing OpenSSL from Payara Docker Images

|https://nvd.nist.gov/vuln/detail/CVE-2022-1292[CVE-2022-1292] | 9.8 | FIXED | The c_rehash script does not properly sanitise shell metacharacters to prevent command injection. This script is distributed by some operating systems in a manner where it is automatically executed. On such operating systems, an attacker could execute arbitrary commands with the privileges of the script. Use of the `c_rehash` script is considered obsolete and should be replaced by the OpenSSL rehash command line tool. | 6.2023.1 | https://github.com/payara/Payara/pull/6104[#6104] | Fixed by removing OpenSSL from Payara Docker Images

|https://nvd.nist.gov/vuln/detail/CVE-2022-42920[CVE-2022-42920] | 9.8 | FIXED | Apache Commons BCEL has a number of APIs that would normally only allow changing specific class characteristics. However, due to an out-of-bounds writing issue, these APIs can be used to produce arbitrary bytecode. This could be abused in applications that pass attacker-controllable data to those APIs, giving the attacker more control over the resulting bytecode than otherwise expected. | 6.2022.2 | https://github.com/payara/Payara/pull/6056[#6056] | Fixed by upgrading Apache BCEL to 6.6.1

|https://nvd.nist.gov/vuln/detail/CVE-2020-36518[CVE-2020-36518] | 7.5 | FIXED | jackson-databind allows a Java StackOverflow exception and denial of service via a large depth of nested objects. | 5.2022.2 | https://github.com/payara/Payara/pull/5695[#5695] | Fixed by upgrading jackson-databind to 2.12.6.1

|https://nvd.nist.gov/vuln/detail/CVE-2018-25032[CVE-2018-25032] | 7.5 | FIXED | ZLib allows memory corruption when deflating (i.e. when compressing) if the input has many distant matches. | 5.2022.2 | https://github.com/payara/Payara/pull/5638[#5638] | Fixed by upgrading to Azul JDK version using ZLib 1.2.12 in Payara Docker Images.

|https://nvd.nist.gov/vuln/detail/cve-2022-22965[CVE-2022-22965] | 9.8 | FIXED | A Spring MVC or Spring WebFlux application running on JDK 9+ may be vulnerable to remote code execution (RCE) via data binding. | 5.2022.2 | https://github.com/payara/Payara/pull/5686[#5686] | The original vulnerability is in the Spring Framework 5.3.0 to 5.3.17, 5.2.0 to 5.2.19, and older versions. The fix in the Payara Platform mitigates the Spring vulnerability by blocking the Payara classloader from giving access to Payara Platform internals.

|https://nvd.nist.gov/vuln/detail/CVE-2021-42392[CVE-2021-42392] | N/A | N/A | Unauthenticated RCE in H2 Database Console |  |  | Doesn't affect Payara Platform. The Payara Platform doesn't launch the H2 Database Console and doesn't make it available in any way.

|https://nvd.nist.gov/vuln/detail/CVE-2021-40690/[CVE-2021-40690] | 7.5 | FIXED | The "secureValidation" property is not passed correctly when creating a `KeyInfo` from a `KeyInfoReference` element, allowing abuse of an XPath Transform to extract any local .xml files in a RetrievalMethod element. | 5.2021.10 | https://github.com/payara/Payara/pull/5505[#5505] | Fixed by upgrading Apache Santuario to 2.2.3

|https://www.cvedetails.com/cve/CVE-2018-10054/[CVE-2018-10054] | 6.5 | FIXED | Remote code execution vulnerability in H2 DB because `CREATE ALIAS` can execute arbitrary Java code | 5.2021.8 | https://github.com/payara/Payara/pull/5416[#5416] | Fixed by upgrading H2 DB to 1.4.200

|https://www.cvedetails.com/cve/CVE-2018-14335/[CVE-2018-14335] | 4.0 | FIXED |  Insecure handling of permissions in the backup function of the H2 DB | 5.2021.8 | https://github.com/payara/Payara/pull/5416[#5416] | Fixed by upgrading H2 DB to 1.4.200

|https://nvd.nist.gov/vuln/detail/CVE-2021-41381[CVE-2021-41381]  | 5.3 | FIXED | Improper Limitation of a pathname to a restricted directory (exposes an application to "Path Traversal") when context root is / | 5.2021.7 | https://github.com/payara/Payara/pull/5396[#5396] | Recommended to immediately upgrade to this release if any of your applications is deployed on the `/` context root on Payara Server or Payara Micro

|https://nvd.nist.gov/vuln/detail/CVE-2021-28170[CVE-2021-28170] | 5.3 | FIXED | A bug in the ELParserTokenManager enables invalid EL expressions to be evaluated as if they were valid | 5.2021.5 | https://github.com/eclipse-ee4j/el-ri/pull/160[el-ri #160] | Fixed by backporting a fix from the latest Jakarta Expression Language snapshot version 

|https://nvd.nist.gov/vuln/detail/CVE-2020-10693[CVE-2020-10693] | 5.3 | FIXED | A flaw was found in Hibernate Validator version 6.1.2.Final. A bug in the message interpolation processor enables invalid EL expressions to be evaluated as if they were valid. This flaw allows attackers to bypass input sanitation (escaping, stripping) controls. | 5.2020.7 | https://github.com/payara/Payara/pull/4977[#4977] | Fixed by upgrading Hibernate Validator to 6.1.5

|https://nvd.nist.gov/vuln/detail/CVE-2019-17195[CVE-2019-17195] | 9.8 | FIXED | Connect2id Nimbus JOSE+JWT before v7.9 can throw various uncaught exceptions while parsing a JWT, which could result in an application crash (potential information disclosure) or a potential authentication bypass. | 5.2020.5 | https://github.com/payara/Payara/pull/4843[#4843] | Fixed by upgrading Nimbus JOSE+JWT to 8.20

|https://cve.mitre.org/cgi-bin/cvename.cgi?name=CVE-2020-6950[CVE-2020-6950] | 7.5 | FIXED | Eclipse Mojarra vulnerable to path transversal flaw via either loc/con parameters | 5.201 | https://github.com/payara/Payara/pull/4492[#4492] | Fixed by upgrading Mojarra to 2.3.14

|https://nvd.nist.gov/vuln/detail/CVE-2019-12086[CVE-2019-12086] | 7.5 | FIXED | A Polymorphic Typing issue was discovered in FasterXML jackson-databind 2.x before 2.9.9 | 5.193, 5.192.1, 5.191.4 | https://github.com/payara/Payara/pull/4004[#4004] | 

|https://nvd.nist.gov/vuln/detail/CVE-2018-14721[CVE-2018-14721] | 10.0 | FIXED | FasterXML jackson-databind 2.x before 2.9.7 might allow remote attackers to conduct server-side request forgery (SSRF) attacks | 5.191, 5.184.1, 5.181.10, 4.1.2.191, 4.1.2.184.1, 4.1.2.181.10 | https://github.com/payara/Payara/pull/3461[#3461], https://github.com/payara/Payara/pull/3513[#3513] | Fixed in *FasterXML Jackson 2.9.7*, component updated

|https://nvd.nist.gov/vuln/detail/CVE-2018-14720[CVE-2018-14720] | 9.8 | FIXED | FasterXML jackson-databind 2.x before 2.9.7 might allow remote attackers to conduct external XML entity (XXE) attacks | 5.191, 5.184.1, 5.181.10, 4.1.2.191, 4.1.2.184.1, 4.1.2.181.10 | https://github.com/payara/Payara/pull/3461[#3461], https://github.com/payara/Payara/pull/3513[#3513] | Fixed in *FasterXML Jackson 2.9.7*, component updated

|https://nvd.nist.gov/vuln/detail/CVE-2018-14719[CVE-2018-14719] | 9.8 | FIXED | FasterXML jackson-databind 2.x before 2.9.7 might allow remote attackers to execute arbitrary code |    5.191, 5.184.1, 5.181.10, 4.1.2.191, 4.1.2.184.1, 4.1.2.181.10 | https://github.com/payara/Payara/pull/3461[#3461], https://github.com/payara/Payara/pull/3513[#3513] | Fixed in *FasterXML Jackson 2.9.7*, component updated

|https://nvd.nist.gov/vuln/detail/CVE-2018-14718[CVE-2018-14718] | 9.8 | FIXED | FasterXML jackson-databind 2.x before 2.9.7 might allow remote attackers to execute arbitrary code |    5.191, 5.184.1, 5.181.10, 4.1.2.191, 4.1.2.184.1, 4.1.2.181.10 | https://github.com/payara/Payara/pull/3461[#3461], https://github.com/payara/Payara/pull/3513[#3513] | Fixed in *FasterXML Jackson 2.9.7*, component updated

|https://nvd.nist.gov/vuln/detail/CVE-2018-14371[CVE-2018-14371] | 7.5 |  FIXED | Eclipse Mojarra before 2.3.7 is affected by Directory Traversal via the loc parameter.  |   5.191, 5.184.1, 5.181.10 | https://github.com/payara/Payara/pull/3687[#3687] | Fixed in *Eclipse Mojarra 2.3.9*, component updated
|https://nvd.nist.gov/vuln/detail/CVE-2018-7489[CVE-2018-7489] | 9.8 |  FIXED | Default typing issue in Jackson Databind | 4.1.2.181.3, 4.1.2.182, 5.181.3, 5.182| https://github.com/payara/Payara/pull/2628[#2628] | Fixed in *Jackson Databind 2.9.5*, component updated
|https://cve.mitre.org/cgi-bin/cvename.cgi?name=CVE-2017-12616[CVE-2017-12616] | 7.5 | N/A | Apache Tomcat security constraint bypass and VirtualDirContext vulnerability |  |  | Unrelated to Payara Server
|https://cve.mitre.org/cgi-bin/cvename.cgi?name=CVE-2017-12615[CVE-2017-12615] | 8.1 | FIXED | Apache Tomcat vulnerability on Windows allowed for remote code execution via crafted PUT requests to JSPs | 4.1.2.174 | https://github.com/payara/Payara/pull/2023[#2023] | Fixed in Apache Tomcat, ported to Payara Server
|http://cve.mitre.org/cgi-bin/cvename.cgi?name=CVE-2016-1000031[CVE-2016-1000031] | 9.8 | FIXED | Apache Commons FileUpload before 1.3.3 DiskFileItem File Manipulation Remote Code Execution | 4.1.2.173 | https://github.com/payara/Payara/pull/1776[#1776] |
|http://www.securityfocus.com/bid/95493[CVE-2017-3239] | 3.3 | FIXED | Oracle GlassFish Server Local Security Vulnerability | 4.1.2.173 | https://github.com/payara/Payara/pull/1717[#1717] | Fixed in GlassFish 5 code, ported to Payara Server
|http://www.securityfocus.com/bid/95483/info[CVE-2017-3247] | 4.3 | FIXED | Oracle GlassFish Server Remote Security Vulnerability | 4.1.2.173 | https://github.com/payara/Payara/pull/1717[#1717] | Fixed in GlassFish 5 code, ported to Payara Server
|http://www.securityfocus.com/bid/95484/info[CVE-2017-3249] | 7.3 | FIXED | Oracle GlassFish Server Remote Security Vulnerability | 4.1.2.173 | https://github.com/payara/Payara/pull/1712[#1712] | Fixed in GlassFish 5 code, ported to Payara Server
|http://www.securityfocus.com/bid/95480[CVE-2017-3250] | 7.3 | FIXED | Oracle GlassFish Server Remote Security Vulnerability | 4.1.2.173 | https://github.com/payara/Payara/pull/1712[#1712] | Fixed in GlassFish 5 code, ported to Payara Server
|http://www.securityfocus.com/bid/95478[CVE-2016-5528] | 9.0 | FIXED | Oracle GlassFish Server Remote Security Vulnerability | 4.1.2.173 | https://github.com/payara/Payara/pull/1712[#1712] | Fixed in GlassFish 5 code, ported to Payara Server
|https://www.cvedetails.com/cve/CVE-2016-5519/[CVE-2016-5519] | 8.8 | N/A |  Oracle GlassFish Server vulnerability in Oracle Fusion Middleware | | | Affects an older version of GlassFish but not Payara Server
|http://cve.mitre.org/cgi-bin/cvename.cgi?name=CVE-2007-6726[CVE-2007-6726] | N/A (V2: 4.3) | FIXED |XSS Vulnerabilities in *Dojo* libraries used for admin console |4.1.1.163 |https://github.com/payara/Payara/pull/35[#35], https://github.com/payara/Payara/pull/978[#978], https://github.com/payara/Payara/pull/979[#979] |
|http://cve.mitre.org/cgi-bin/cvename.cgi?name=CVE-2012-2098[CVE-2012-2098] | N/A (V2: 5.0) | FIXED |Apache Commons Compress *bzip2* vulnerability allows DDoS attacks |4.1.1.163 |https://github.com/payara/Payara/pull/799[#799], https://github.com/payara/Payara/pull/931[#931], https://github.com/payara/Payara/pull/1005[#1005], https://github.com/payara/Payara/pull/1006[#1006] |
|http://cve.mitre.org/cgi-bin/cvename.cgi?name=CVE-2013-2035[CVE-2013-2035] |  N/A (V2: 4.4) | FIXED |Race condition in outdated *jLine* code allows arbitrary code execution |4.1.1.171 |https://github.com/payara/Payara/pull/931[#931], https://github.com/payara/Payara/pull/1005[#1005], https://github.com/payara/Payara/pull/1006[#1006], https://github.com/payara/Payara/pull/839[#839], https://github.com/payara/Payara/pull/841[#841], https://github.com/payara/Payara/pull/840[#840] |
|http://cve.mitre.org/cgi-bin/cvename.cgi?name=CVE-2014-0050[CVE-2014-0050] | N/A (V2: 7.5) | FIXED |Apache Commons FileUpload allows DDoS attacks via crafted `Content-Type` headers |4.1.1.154.1 |https://github.com/payara/Payara/pull/560[#560] |
|http://cve.mitre.org/cgi-bin/cvename.cgi?name=CVE-2015-0254[CVE-2015-0254] | N/A (V2: 7.5) | N/A |Vulnerabilities on Apache JSTL allows arbitrary code injection | | |Payara Server uses the `FEATURE_SECURE_PROCESSING` feature of JAXP so is not affected
|http://cve.mitre.org/cgi-bin/cvename.cgi?name=CVE-2015-3237[CVE-2015-3237] | N/A (V2: 6.4) | N/A |Vulnerabilities in `smb_request_state` function in *cURL* | | |Payara Server doesn't ship with either `cURL` or `licurl` so it's not affected
|http://cve.mitre.org/cgi-bin/cvename.cgi?name=CVE-2015-5346[CVE-2015-5346] | 8.1 | N/A |Apache Tomcat Vulnerability in session recycling for *SSL* requests | | |Payara Server implementation of the Request class doesn't contain the problematic variable being recycled
|http://cve.mitre.org/cgi-bin/cvename.cgi?name=CVE-2015-5351[CVE-2015-5351] | 8.8 | N/A |Apache Tomcat Manager Applications Session and *CSRF* token vulnerabilities | | |Unrelated to Payara Server since this affects specific Tomcat applications
|http://cve.mitre.org/cgi-bin/cvename.cgi?name=CVE-2016-0706[CVE-2016-0706] | 4.3 | N/A |Apache Tomcat Vulnerability on `StatusManagerServlet` component allows reads of HTTP requests and discover session IDs | | |Payara Server doesn't use the `StatusManagerServlet` component so it's not affected
|http://cve.mitre.org/cgi-bin/cvename.cgi?name=CVE-2016-0714[CVE-2016-0714] | 8.8 | N/A |Session persistence in Apache Tomcat allows arbitrary code injection | | |Payara Server doesn't use the affected objects in the same way that Tomcat does so the flaw is not present
|http://cve.mitre.org/cgi-bin/cvename.cgi?name=CVE-2016-0763[CVE-2016-0763] | 6.3 | FIXED |Vulnerability in `ResourceLinkFactory.setGlobalContext` method on Apache Tomcat |4.1.1.164.1 |https://github.com/payara/Payara/pull/1210[#1210] |
|http://cve.mitre.org/cgi-bin/cvename.cgi?name=CVE-2016-3092[CVE-2016-3092] | 7.5 | FIXED |Apache Commons FileUpload allows DDoS attacks via `Multipart` class |4.1.1.163 |https://github.com/payara/Payara/pull/953[#953] |
|http://cve.mitre.org/cgi-bin/cvename.cgi?name=CVE-2016-3427[CVE-2016-3427] | 9.0 | FIXED |Unspecified vulnerability in various versions of the Oracle JDK and JRockit |4.1.1.164.1 |https://github.com/payara/Payara/pull/1209[#1209] |
|http://cve.mitre.org/cgi-bin/cvename.cgi?name=CVE-2016-3607[CVE-2016-3607] | 9.8 | FIXED |Unspecified vulnerability on Oracle GlassFish 3.0+ affects confidentiality |4.1.1.163 |https://github.com/payara/Payara/pull/1029[#1029], https://github.com/payara/Payara/pull/1031[#1031], https://github.com/payara/Payara/pull/1011[#1011] |
|http://cve.mitre.org/cgi-bin/cvename.cgi?name=CVE-2016-3608[CVE-2016-3608] | 5.8 | N/A |Unspecified vulnerability on Oracle GlassFish 3.0.1 affects confidentiality | | |Affects an older version of GlassFish but not Payara Server
|http://cve.mitre.org/cgi-bin/cvename.cgi?name=CVE-2016-5388[CVE-2016-5388] | 8.1 | FIXED |Apache Tomcat does not protect applications from untrusted data when using the CGI Servlet |4.1.1.163.1 |https://github.com/payara/Payara/pull/1051[#1051] |
|http://cve.mitre.org/cgi-bin/cvename.cgi?name=CVE-2016-5477[CVE-2016-5477] | 5.8 | N/A |Unspecified vulnerability on Oracle GlassFish 3.0.1 affects confidentiality | | |Affects an older version of GlassFish but not Payara Server
|http://cve.mitre.org/cgi-bin/cvename.cgi?name=CVE-2016-5519[CVE-2016-5519] | 8.8 | PENDING |Unspecified vulnerability on JSF implementation for Oracle Glassfish 3.0+ | | |Pending for assessment
|http://cve.mitre.org/cgi-bin/cvename.cgi?name=CVE-2016-6816[CVE-2016-6816] | 7.1 | N/A |Apache Tomcat HTTP request parsing vulnerability allow injection of data into response | | |Payara Server doesn't have included the Coyote components affected
|https://cve.mitre.org/cgi-bin/cvename.cgi?name=CVE-2017-1000028[CVE-2017-1000028] | 7.5 | FIXED | Oracle, GlassFish Server Open Source Edition 4.1 is vulnerable to both authenticated and unauthenticated Directory Traversal vulnerability, that can be exploited by issuing a specially crafted HTTP GET request. | 4.1.1.161 | https://github.com/payara/Payara/pull/632[#632] | Fixed by patching Woodstock
|=======================================================================

Additionally, here are is a list of non-**CVE** vulnerabilities reported and analyzed
as well:

[cols="<,<,<,<,<,<",options="header",]
|=======================================================================
|Reference |Status |Summary | Release |Pull Requests |Observations
|FISH-6775| FIXED | Authorization Constraints Ignored When Using Path Traversal Penetration Using Default Virtual Module | 6.2022.2 | https://github.com/payara/Payara/pull/6080[#6080] |
|Payara Enterprise Support Ticket| FIXED | Vulnerability in Metro's WSDL Code Importing/Parsing - Remote Code Execution | 5.2021.3 | [https://github.com/payara/Payara/pull/5198[#5198]] | Recommended to immediately upgrade to this release if using any JAX-WS features in applications deployed in public-facing environments. 
|https://www.owasp.org/index.php/Clickjacking_Defense_Cheat_Sheet[OWASP Docs] |FIXED | Web administration console is vulnerable against clickjacking/UI redress attacks. | 4.1.2.174 | https://github.com/payara/Payara/pull/2097[#2097] |
|Payara Support Ticket | FIXED | Under some circumstances authenticated caller/user identities get confused. | 4.1.1.171.11 | https://github.com/payara/Payara/pull/2493/files[#2493] |
|Payara Support Ticket | FIXED | CORBA security context gets corrupted under certain conditions | 4.1.2.181.2, 4.1.2.182, 5.182 |https://github.com/payara/Payara/pull/2493[#2493]|
|=======================================================================<|MERGE_RESOLUTION|>--- conflicted
+++ resolved
@@ -7,15 +7,11 @@
 |=======================================================================
 |ID |CVSS v3.0 Base Score |Status |Summary |Release |Pull Requests |Observations
 
-<<<<<<< HEAD
-|https://nvd.nist.gov/vuln/detail/CVE-2022-1471[CVE-2022-1471] | 9.8 | N/A | SnakeYaml's Constructor() class does not restrict types which can be instantiated during deserialization. Deserializing yaml content provided by an attacker can lead to remote code execution | | | SnakeYaml constructors are not used by any features or facilities, so this vulnerability doesn't affect Payara Platform in any way.
-=======
 |https://nvd.nist.gov/vuln/detail/CVE-2023-28462[CVE-2023-28462] | 9.8 | N/A |JNDI Exploit using `context.rebind` method when running Payara Server on an older JDK 8 Update. The JNDI exploit can be triggered via access to insecure ORB listeners exposed by a Payara Server installation.  ||| This issue doesn't affect Payara Server Community as Java 11 is the minimum Java version required to run it.
 
 NOTE: It is ALWAYS recommended to properly secure or disable any public facing ORB listeners, even if the exploit cannot be triggered.
 
 |https://nvd.nist.gov/vuln/detail/CVE-2022-1471[CVE-2022-1471] | 9.8 | N/A | SnakeYaml's Constructor() class does not restrict types which can be instantiated during deserialization. Deserializing yaml content provided by an attacker can lead to remote code execution ||| SnakeYaml constructors are not used by any features or facilities, so this vulnerability doesn't affect Payara Platform Community.
->>>>>>> 9b2cec8f
 
 |https://nvd.nist.gov/vuln/detail/CVE-2022-2068[CVE-2022-2068] | 9.8 | FIXED | In addition to the c_rehash shell command injection identified in CVE-2022-1292, further circumstances where the c_rehash script does not properly sanitise shell metacharacters to prevent command injection were found by code review. | 6.2023.1 | https://github.com/payara/Payara/pull/6104[#6104] | Fixed by removing OpenSSL from Payara Docker Images
 
