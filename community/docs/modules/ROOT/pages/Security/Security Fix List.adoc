--- conflicted
+++ resolved
@@ -7,11 +7,9 @@
 |=======================================================================
 |ID |CVSS v3.0 Base Score |Status |Summary |Release |Pull Requests |Observations
 
-<<<<<<< HEAD
 |https://nvd.nist.gov/vuln/detail/CVE-2023-1370[CVE-2023-1370] | 7.5 | FIXED | Json-smart is a library used by Payara Server for processing JSON in our implementations of MicroProfile. It was discovered that Json-smart does not limit the nesting of arrays or objects, the parsing of which is done recursively, and could lead to stack exhaustion and crash the software.  | 6.2.0 | https://github.com/payara/Payara/pull/6280[#6280] | Fixed by updating Json-smart to 2.4.10.
-=======
+
 |https://nvd.nist.gov/vuln/detail/CVE-2022-0265[CVE-2022-0265] | 9.8 | FIXED | Improper Restriction of XML External Entity Reference in GitHub repository hazelcast/hazelcast in 5.1-BETA-1.  ||| This can only be triggered if explicitly using hazelcast to parse XML data.
->>>>>>> 34a94200
 
 |https://nvd.nist.gov/vuln/detail/CVE-2023-28462[CVE-2023-28462] | 9.8 | N/A |JNDI Exploit using `context.rebind` method when running Payara Server on an older JDK 8 Update. The JNDI exploit can be triggered via access to insecure ORB listeners exposed by a Payara Server installation.  ||| This issue doesn't affect Payara Server Community as Java 11 is the minimum Java version required to run it.
 
